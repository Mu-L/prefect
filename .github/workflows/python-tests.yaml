name: Unit tests

env:
  # enable colored output
  # https://github.com/pytest-dev/pytest/issues/7443
  PY_COLORS: 1

on:
  pull_request:
    paths:
      - .github/workflows/python-tests.yaml
      - "**/*.py"
      - requirements.txt
      - requirements-client.txt
      - requirements-dev.txt
      - setup.cfg
      - Dockerfile
  push:
    branches:
      - main
    paths:
      - .github/workflows/python-tests.yaml
      - "**/*.py"
      - requirements.txt
      - requirements-client.txt
      - requirements-dev.txt
      - setup.cfg
      - Dockerfile

permissions:
  contents: read

# Limit concurrency by workflow/branch combination.
#
# For pull request builds, pushing additional changes to the
# branch will cancel prior in-progress and pending builds.
#
# For builds triggered on a branch push, additional changes
# will wait for prior builds to complete before starting.
#
# https://docs.github.com/en/actions/using-jobs/using-concurrency
concurrency:
  group: ${{ github.workflow }}-${{ github.head_ref || github.run_id }}
  cancel-in-progress: ${{ github.event_name == 'pull_request' }}

jobs:
  run-tests:
    runs-on:
      group: oss-larger-runners
    name: python:${{ matrix.python-version }}, ${{ matrix.database }}
    strategy:
      matrix:
        database:
          - "postgres:14"
          - "sqlite"
        python-version:
          - "3.8"
          - "3.9"
          - "3.10"
          - "3.11"
          - "3.12"

      fail-fast: false

    timeout-minutes: 45

    steps:
      - name: Display current test matrix
        run: echo '${{ toJSON(matrix) }}'

      - uses: actions/checkout@v4
        with:
          persist-credentials: false
          fetch-depth: 0

      - name: Set up Docker Buildx
        uses: docker/setup-buildx-action@v3

      - name: Login to DockerHub
        uses: docker/login-action@v3
        with:
          username: ${{ secrets.DOCKERHUB_USERNAME }}
          password: ${{ secrets.DOCKERHUB_TOKEN }}

      - name: Set up Python ${{ matrix.python-version }}
        uses: actions/setup-python@v5
        with:
          python-version: ${{ matrix.python-version }}
          cache: "pip"
          cache-dependency-path: "requirements*.txt"

      - name: Get image tag
        id: get_image_tag
        run: |
          SHORT_SHA=$(git rev-parse --short=7 HEAD)
          tmp="sha-$SHORT_SHA-python${{ matrix.python-version }}"
          echo "image_tag=${tmp}" >> $GITHUB_OUTPUT

      - name: Build test image
        uses: docker/build-push-action@v5
        with:
          context: .
          # TODO: We do not need the UI in these tests and we may want to add a build-arg to disable building it
          #       so that CI test runs are faster
          build-args: |
            PYTHON_VERSION=${{ matrix.python-version }}
            PREFECT_EXTRAS=[dev]
          tags: prefecthq/prefect-dev:${{ steps.get_image_tag.outputs.image_tag }}
          outputs: type=docker,dest=/tmp/image.tar
          cache-from: type=gha
          cache-to: type=gha,mode=max,ignore-error=true

      - name: Test Docker image
        run: |
          docker load --input /tmp/image.tar
          docker run --rm prefecthq/prefect-dev:${{ steps.get_image_tag.outputs.image_tag }} prefect version

      - name: Build Conda flavored test image
        uses: docker/build-push-action@v5
        with:
          context: .
          build-args: |
            PYTHON_VERSION=${{ matrix.python-version }}
            BASE_IMAGE=prefect-conda
            PREFECT_EXTRAS=[dev]
          tags: prefecthq/prefect-dev:${{ steps.get_image_tag.outputs.image_tag }}-conda
          outputs: type=docker,dest=/tmp/image-conda.tar
          cache-from: type=gha
          # We do not cache Conda image layers because they very big and slow to upload
          # cache-to: type=gha,mode=max

      - name: Test Conda flavored Docker image
        run: |
          docker load --input /tmp/image-conda.tar
          docker run --rm prefecthq/prefect-dev:${{ steps.get_image_tag.outputs.image_tag }}-conda prefect version
          docker run --rm prefecthq/prefect-dev:${{ steps.get_image_tag.outputs.image_tag }}-conda conda --version

      - name: Install packages
        run: |
          python -m pip install -U pip
          pip install --upgrade --upgrade-strategy eager -e .[dev]

      - name: Start database container
        if: ${{ startsWith(matrix.database, 'postgres') }}
        run: >
          docker run
          --name "postgres"
          --detach
          --health-cmd pg_isready
          --health-interval 10s
          --health-timeout 5s
          --health-retries 5
          --publish 5432:5432
          --tmpfs /var/lib/postgresql/data
          --env POSTGRES_USER="prefect"
          --env POSTGRES_PASSWORD="prefect"
          --env POSTGRES_DB="prefect"
          --env LANG="C.UTF-8"
          --env LANGUAGE="C.UTF-8"
          --env LC_ALL="C.UTF-8"
          --env LC_COLLATE="C.UTF-8"
          --env LC_CTYPE="C.UTF-8"
          ${{ matrix.database }}
          -c max_connections=250

          ./scripts/wait-for-healthy-container.sh postgres 30

          echo "PREFECT_API_DATABASE_CONNECTION_URL=postgresql+asyncpg://prefect:prefect@localhost/prefect" >> $GITHUB_ENV

        # Parallelize tests by scope to reduce expensive service fixture duplication
        # Do not allow the test suite to build images, as we want the prebuilt images to be tested
        # Do not run Kubernetes service tests, we do not have a cluster available
        # maxprocesses 6 is based on empirical testing; higher than 6 sees diminishing returns
      - name: Run tests
        run: >
          pytest tests
          --numprocesses auto
          --maxprocesses 6
          --dist loadscope
          --disable-docker-image-builds
          --exclude-service kubernetes
          --durations 26
          --no-cov

      - name: Create and Upload failure flag
        if: ${{ failure() }}
        id: create_failure_flag
        run: |
          sanitized_name="${{ matrix.python-version }}-${{ matrix.database }}"
          sanitized_name="${sanitized_name//:/-}"
          echo "Failure in $sanitized_name" > "${sanitized_name}-failure.txt"
          echo "artifact_name=${sanitized_name}-failure" >> $GITHUB_OUTPUT

      - name: Upload failure flag
        if: ${{ failure() }}
        uses: actions/upload-artifact@v4
        with:
          name: ${{ steps.create_failure_flag.outputs.artifact_name }}
          path: "${{ steps.create_failure_flag.outputs.artifact_name }}.txt"

      - name: Check database container
        # Only applicable for Postgres, but we want this to run even when tests fail
        if: always()
        run: >
          docker container inspect postgres
          && docker container logs postgres
          || echo "Ignoring bad exit code"

  run-pydantic-v1-tests:
    runs-on:
      group: oss-larger-runners
    name: pydantic v1, python:${{ matrix.python-version }}
    strategy:
      matrix:
        database:
          - "postgres:14"
        python-version:
          - "3.8"
          - "3.12"

      fail-fast: false

    timeout-minutes: 45

    steps:
      - name: Display current test matrix
        run: echo '${{ toJSON(matrix) }}'

      - uses: actions/checkout@v4
        with:
          persist-credentials: false
          fetch-depth: 0

      - name: Set up Docker Buildx
        uses: docker/setup-buildx-action@v3

      - name: Login to DockerHub
        uses: docker/login-action@v3
        with:
          username: ${{ secrets.DOCKERHUB_USERNAME }}
          password: ${{ secrets.DOCKERHUB_TOKEN }}

      - name: Set up Python ${{ matrix.python-version }}
        uses: actions/setup-python@v5
        with:
          python-version: ${{ matrix.python-version }}
          cache: "pip"
          cache-dependency-path: "requirements*.txt"

      - name: Get image tag
        id: get_image_tag
        run: |
          SHORT_SHA=$(git rev-parse --short=7 HEAD)
          tmp="sha-$SHORT_SHA-python${{ matrix.python-version }}"
          echo "image_tag=${tmp}" >> $GITHUB_OUTPUT

      - name: Force install pydantic in docker images
        run: |
          sed -i 's/RUN prefect version/RUN pip install "pydantic<2"\nRUN prefect version/' Dockerfile

      - name: Build test image
        uses: docker/build-push-action@v5
        with:
          context: .
          # TODO: We do not need the UI in these tests and we may want to add a build-arg to disable building it
          #       so that CI test runs are faster
          build-args: |
            PYTHON_VERSION=${{ matrix.python-version }}
            PREFECT_EXTRAS=[dev]
          tags: prefecthq/prefect-dev:${{ steps.get_image_tag.outputs.image_tag }}
          outputs: type=docker,dest=/tmp/image.tar
          cache-from: type=gha
          cache-to: type=gha,mode=max,ignore-error=true

      - name: Test Docker image
        run: |
          docker load --input /tmp/image.tar
          docker run --rm prefecthq/prefect-dev:${{ steps.get_image_tag.outputs.image_tag }} prefect version

      - name: Build Conda flavored test image
        uses: docker/build-push-action@v5
        with:
          context: .
          build-args: |
            PYTHON_VERSION=${{ matrix.python-version }}
            BASE_IMAGE=prefect-conda
            PREFECT_EXTRAS=[dev]
          tags: prefecthq/prefect-dev:${{ steps.get_image_tag.outputs.image_tag }}-conda
          outputs: type=docker,dest=/tmp/image-conda.tar
          cache-from: type=gha
          # We do not cache Conda image layers because they very big and slow to upload
          # cache-to: type=gha,mode=max

      - name: Test Conda flavored Docker image
        run: |
          docker load --input /tmp/image-conda.tar
          docker run --rm prefecthq/prefect-dev:${{ steps.get_image_tag.outputs.image_tag }}-conda prefect version
          docker run --rm prefecthq/prefect-dev:${{ steps.get_image_tag.outputs.image_tag }}-conda conda --version

      - name: Install packages
        run: |
          python -m pip install -U pip
          pip install --upgrade --upgrade-strategy eager -e .[dev]

      - name: Force install pydantic for unit tests
        run: pip install "pydantic<2"

      - name: Start database container
        if: ${{ startsWith(matrix.database, 'postgres') }}
        run: >
          docker run
          --name "postgres"
          --detach
          --health-cmd pg_isready
          --health-interval 10s
          --health-timeout 5s
          --health-retries 5
          --publish 5432:5432
          --tmpfs /var/lib/postgresql/data
          --env POSTGRES_USER="prefect"
          --env POSTGRES_PASSWORD="prefect"
          --env POSTGRES_DB="prefect"
          --env LANG="C.UTF-8"
          --env LANGUAGE="C.UTF-8"
          --env LC_ALL="C.UTF-8"
          --env LC_COLLATE="C.UTF-8"
          --env LC_CTYPE="C.UTF-8"
          ${{ matrix.database }}
          -c max_connections=250

          ./scripts/wait-for-healthy-container.sh postgres 30

          echo "PREFECT_API_DATABASE_CONNECTION_URL=postgresql+asyncpg://prefect:prefect@localhost/prefect" >> $GITHUB_ENV

        # Parallelize tests by scope to reduce expensive service fixture duplication
        # Do not allow the test suite to build images, as we want the prebuilt images to be tested
        # Do not run Kubernetes service tests, we do not have a cluster available
        # maxprocesses 6 is based on empirical testing; higher than 6 sees diminishing returns
      - name: Run tests
        run: >
          pytest tests
          --numprocesses auto
          --maxprocesses 6
          --dist loadscope
          --disable-docker-image-builds
          --exclude-service kubernetes
          --durations 26
          --no-cov

      - name: Create and Upload failure flag
        if: ${{ failure() }}
        id: create_failure_flag
        run: |
          sanitized_name="pydantic-v1-${{ matrix.os }}-${{ matrix.python-version }}-${{ matrix.database }}-${{ matrix.pytest-options }}"
          sanitized_name="${sanitized_name//:/-}"
          echo "Failure in $sanitized_name" > "${sanitized_name}-failure.txt"
          echo "artifact_name=${sanitized_name}-failure" >> $GITHUB_OUTPUT

      - name: Upload failure flag
        if: ${{ failure() }}
        uses: actions/upload-artifact@v4
        with:
          name: ${{ steps.create_failure_flag.outputs.artifact_name }}
          path: "${{ steps.create_failure_flag.outputs.artifact_name }}.txt"

      - name: Check database container
        # Only applicable for Postgres, but we want this to run even when tests fail
        if: always()
        run: >
          docker container inspect postgres
          && docker container logs postgres
          || echo "Ignoring bad exit code"

  run-sqlalchemy-v1-tests:
    runs-on:
      group: oss-larger-runners
    name: sqlalchemy v1, python:${{ matrix.python-version }}
    strategy:
      matrix:
        database:
          - "postgres:14"
        python-version:
          - "3.8"
          - "3.12"

      fail-fast: false

    timeout-minutes: 45

    steps:
      - name: Display current test matrix
        run: echo '${{ toJSON(matrix) }}'

      - uses: actions/checkout@v4
        with:
          persist-credentials: false
          fetch-depth: 0

      - name: Set up Docker Buildx
        uses: docker/setup-buildx-action@v3

<<<<<<< HEAD
      - name: Login to DockerHub
        uses: docker/login-action@v3
        with:
          username: ${{ secrets.DOCKERHUB_USERNAME }}
          password: ${{ secrets.DOCKERHUB_TOKEN }}

=======
>>>>>>> 224fe561
      - name: Set up Python ${{ matrix.python-version }}
        uses: actions/setup-python@v5
        with:
          python-version: ${{ matrix.python-version }}
          cache: "pip"
          cache-dependency-path: "requirements*.txt"

      - name: Get image tag
        id: get_image_tag
        run: |
          SHORT_SHA=$(git rev-parse --short=7 HEAD)
          tmp="sha-$SHORT_SHA-python${{ matrix.python-version }}"
          echo "image_tag=${tmp}" >> $GITHUB_OUTPUT

      - name: Force install sqlalchemy in docker images
        run: |
          sed -i 's/RUN prefect version/RUN pip install "sqlalchemy[asyncio]<2"\nRUN prefect version/' Dockerfile

      - name: Build test image
        uses: docker/build-push-action@v5
        with:
          context: .
          # TODO: We do not need the UI in these tests and we may want to add a build-arg to disable building it
          #       so that CI test runs are faster
          build-args: |
            PYTHON_VERSION=${{ matrix.python-version }}
            PREFECT_EXTRAS=[dev]
          tags: prefecthq/prefect-dev:${{ steps.get_image_tag.outputs.image_tag }}
          outputs: type=docker,dest=/tmp/image.tar
          cache-from: type=gha
          cache-to: type=gha,mode=max,ignore-error=true

      - name: Test Docker image
        run: |
          docker load --input /tmp/image.tar
          docker run --rm prefecthq/prefect-dev:${{ steps.get_image_tag.outputs.image_tag }} prefect version

      - name: Build Conda flavored test image
        uses: docker/build-push-action@v5
        with:
          context: .
          build-args: |
            PYTHON_VERSION=${{ matrix.python-version }}
            BASE_IMAGE=prefect-conda
            PREFECT_EXTRAS=[dev]
          tags: prefecthq/prefect-dev:${{ steps.get_image_tag.outputs.image_tag }}-conda
          outputs: type=docker,dest=/tmp/image-conda.tar
          cache-from: type=gha
          # We do not cache Conda image layers because they very big and slow to upload
          # cache-to: type=gha,mode=max

      - name: Test Conda flavored Docker image
        run: |
          docker load --input /tmp/image-conda.tar
          docker run --rm prefecthq/prefect-dev:${{ steps.get_image_tag.outputs.image_tag }}-conda prefect version
          docker run --rm prefecthq/prefect-dev:${{ steps.get_image_tag.outputs.image_tag }}-conda conda --version

      - name: Install packages
        run: |
          python -m pip install -U pip
          pip install --upgrade --upgrade-strategy eager -e .[dev]

      - name: Force install sqlalchemy for unit tests
        run: pip install "sqlalchemy[asyncio]<2"

      - name: Start database container
        if: ${{ startsWith(matrix.database, 'postgres') }}
        run: >
          docker run
          --name "postgres"
          --detach
          --health-cmd pg_isready
          --health-interval 10s
          --health-timeout 5s
          --health-retries 5
          --publish 5432:5432
          --tmpfs /var/lib/postgresql/data
          --env POSTGRES_USER="prefect"
          --env POSTGRES_PASSWORD="prefect"
          --env POSTGRES_DB="prefect"
          --env LANG="C.UTF-8"
          --env LANGUAGE="C.UTF-8"
          --env LC_ALL="C.UTF-8"
          --env LC_COLLATE="C.UTF-8"
          --env LC_CTYPE="C.UTF-8"
          ${{ matrix.database }}
          -c max_connections=250

          ./scripts/wait-for-healthy-container.sh postgres 30

          echo "PREFECT_API_DATABASE_CONNECTION_URL=postgresql+asyncpg://prefect:prefect@localhost/prefect" >> $GITHUB_ENV

        # Parallelize tests by scope to reduce expensive service fixture duplication
        # Do not allow the test suite to build images, as we want the prebuilt images to be tested
        # Do not run Kubernetes service tests, we do not have a cluster available
        # maxprocesses 6 is based on empirical testing; higher than 6 sees diminishing returns
      - name: Run tests
        run: >
          pytest tests
          --numprocesses auto
          --maxprocesses 6
          --dist loadscope
          --disable-docker-image-builds
          --exclude-service kubernetes
          --durations 26
          --no-cov

      - name: Create and Upload failure flag
        if: ${{ failure() }}
        id: create_failure_flag
        run: |
          sanitized_name="sqlalchemy-v1-${{ matrix.os }}-${{ matrix.python-version }}-${{ matrix.database }}-${{ matrix.pytest-options }}"
          sanitized_name="${sanitized_name//:/-}"
          echo "Failure in $sanitized_name" > "${sanitized_name}-failure.txt"
          echo "artifact_name=${sanitized_name}-failure" >> $GITHUB_OUTPUT

      - name: Upload failure flag
        if: ${{ failure() }}
        uses: actions/upload-artifact@v4
        with:
          name: ${{ steps.create_failure_flag.outputs.artifact_name }}
          path: "${{ steps.create_failure_flag.outputs.artifact_name }}.txt"

      - name: Check database container
        # Only applicable for Postgres, but we want this to run even when tests fail
        if: always()
        run: >
          docker container inspect postgres
          && docker container logs postgres
          || echo "Ignoring bad exit code"

  notify-tests-failing-on-main:
    needs: run-tests
    if: github.ref == 'refs/heads/main' && failure()
    runs-on: ubuntu-latest
    env:
      FAILURE_THRESHOLD: 1
    steps:
      - name: Download all failure flags
        uses: actions/download-artifact@v4
        with:
          path: failure-flags/

      - name: Check for failure flags
        id: check_failure
        run: |
          failure_count=$(ls -1q failure-flags/*/*.txt | wc -l)

          if [ $failure_count -gt $FAILURE_THRESHOLD ]; then
            too_many_tests_failed="true"
          else
            too_many_tests_failed="false"
          fi
          echo "failure_count=$failure_count" >> $GITHUB_OUTPUT
          echo "too_many_tests_failed=$too_many_tests_failed" >> $GITHUB_OUTPUT

      - name: Send Slack Notification
        if: ${{ steps.check_failure.outputs.too_many_tests_failed == 'true' }}
        uses: 8398a7/action-slack@v3
        with:
          author_name: Prefect OSS Tests Failing on Main
          channel: CBH18KG8G # This is #engineering
          fields: message,commit,author,workflowRun
          status: failure
          text: ":warning: Unit tests are failing in Prefect's main branch. Commit author: please either fix or remove the failing tests. If you remove the failing tests create a GitHub issue with the details."
        env:
          SLACK_WEBHOOK_URL: ${{ secrets.ENGINEERING_REVIEW_SLACK_WEBHOOK_URL }}

  run-tests-for-datadog:
    name: DataDog CI Visibility
    runs-on:
      group: oss-larger-runners
    strategy:
      matrix:
        database:
          - "postgres:14"
        python-version:
          - "3.12"

      fail-fast: false

    timeout-minutes: 45

    steps:
      - name: Display current test matrix
        run: echo '${{ toJSON(matrix) }}'

      - uses: actions/checkout@v4
        with:
          persist-credentials: false
          fetch-depth: 0

      - name: Set up Docker Buildx
        uses: docker/setup-buildx-action@v3

<<<<<<< HEAD
      - name: Login to DockerHub
        uses: docker/login-action@v3
        with:
          username: ${{ secrets.DOCKERHUB_USERNAME }}
          password: ${{ secrets.DOCKERHUB_TOKEN }}

=======
>>>>>>> 224fe561
      - name: Set up Python ${{ matrix.python-version }}
        uses: actions/setup-python@v5
        with:
          python-version: ${{ matrix.python-version }}
          cache: "pip"
          cache-dependency-path: "requirements*.txt"

      - name: Get image tag
        id: get_image_tag
        run: |
          SHORT_SHA=$(git rev-parse --short=7 HEAD)
          tmp="sha-$SHORT_SHA-python${{ matrix.python-version }}"
          echo "image_tag=${tmp}" >> $GITHUB_OUTPUT

      - name: Build test image
        uses: docker/build-push-action@v5
        with:
          context: .
          # TODO: We do not need the UI in these tests and we may want to add a build-arg to disable building it
          #       so that CI test runs are faster
          build-args: |
            PYTHON_VERSION=${{ matrix.python-version }}
            PREFECT_EXTRAS=[dev]
          tags: prefecthq/prefect-dev:${{ steps.get_image_tag.outputs.image_tag }}
          outputs: type=docker,dest=/tmp/image.tar
          cache-from: type=gha
          cache-to: type=gha,mode=max,ignore-error=true

      - name: Test Docker image
        run: |
          docker load --input /tmp/image.tar
          docker run --rm prefecthq/prefect-dev:${{ steps.get_image_tag.outputs.image_tag }} prefect version

      - name: Build Conda flavored test image
        uses: docker/build-push-action@v5
        with:
          context: .
          build-args: |
            PYTHON_VERSION=${{ matrix.python-version }}
            BASE_IMAGE=prefect-conda
            PREFECT_EXTRAS=[dev]
          tags: prefecthq/prefect-dev:${{ steps.get_image_tag.outputs.image_tag }}-conda
          outputs: type=docker,dest=/tmp/image-conda.tar
          cache-from: type=gha
          # We do not cache Conda image layers because they very big and slow to upload
          # cache-to: type=gha,mode=max

      - name: Test Conda flavored Docker image
        run: |
          docker load --input /tmp/image-conda.tar
          docker run --rm prefecthq/prefect-dev:${{ steps.get_image_tag.outputs.image_tag }}-conda prefect version
          docker run --rm prefecthq/prefect-dev:${{ steps.get_image_tag.outputs.image_tag }}-conda conda --version

      - name: Install packages
        run: |
          python -m pip install -U pip
          pip install --upgrade --upgrade-strategy eager -e .[dev]

      - name: Start database container
        run: >
          docker run
          --name "postgres"
          --detach
          --health-cmd pg_isready
          --health-interval 10s
          --health-timeout 5s
          --health-retries 5
          --publish 5432:5432
          --tmpfs /var/lib/postgresql/data
          --env POSTGRES_USER="prefect"
          --env POSTGRES_PASSWORD="prefect"
          --env POSTGRES_DB="prefect"
          --env LANG="C.UTF-8"
          --env LANGUAGE="C.UTF-8"
          --env LC_ALL="C.UTF-8"
          --env LC_COLLATE="C.UTF-8"
          --env LC_CTYPE="C.UTF-8"
          ${{ matrix.database }}
          -c max_connections=250

          ./scripts/wait-for-healthy-container.sh postgres 30

          echo "PREFECT_API_DATABASE_CONNECTION_URL=postgresql+asyncpg://prefect:prefect@localhost/prefect" >> $GITHUB_ENV

      - name: Run tests
        run: >
          pytest tests
          --numprocesses auto
          --maxprocesses 6
          --ddtrace
          --dist loadscope
          --disable-docker-image-builds
          --exclude-service kubernetes
          --durations 26
          --cov
          --cov-config setup.cfg
        env:
          DD_CIVISIBILITY_AGENTLESS_ENABLED: true
          DD_API_KEY: ${{ secrets.DD_API_KEY_CI_VISIBILITY }}
          DD_SITE: datadoghq.com
          DD_ENV: ci
          DD_SERVICE: prefect<|MERGE_RESOLUTION|>--- conflicted
+++ resolved
@@ -399,15 +399,6 @@
       - name: Set up Docker Buildx
         uses: docker/setup-buildx-action@v3
 
-<<<<<<< HEAD
-      - name: Login to DockerHub
-        uses: docker/login-action@v3
-        with:
-          username: ${{ secrets.DOCKERHUB_USERNAME }}
-          password: ${{ secrets.DOCKERHUB_TOKEN }}
-
-=======
->>>>>>> 224fe561
       - name: Set up Python ${{ matrix.python-version }}
         uses: actions/setup-python@v5
         with:
@@ -603,15 +594,6 @@
       - name: Set up Docker Buildx
         uses: docker/setup-buildx-action@v3
 
-<<<<<<< HEAD
-      - name: Login to DockerHub
-        uses: docker/login-action@v3
-        with:
-          username: ${{ secrets.DOCKERHUB_USERNAME }}
-          password: ${{ secrets.DOCKERHUB_TOKEN }}
-
-=======
->>>>>>> 224fe561
       - name: Set up Python ${{ matrix.python-version }}
         uses: actions/setup-python@v5
         with:
