"""
Functionality for auto-generating markdown documentation.

Each entry in `OUTLINE` is a dictionary with the following key/value pairs:
    - "page" -> (str): relative path to the markdown file this page represents
    - "classes" -> (list, optional): list of classes to document
    - "functions" -> (list, optional): list of standalone functions to document
    - "title" -> (str, optional): title of page
    - "top-level-doc" -> (object, optional): module object which contains the
        docstring which will be displayed at the top of the generated page

On a development installation of Prefect, simply run `python generate_docs.py` from inside the `docs/` folder.
"""
import importlib
import inspect
import nbformat as nbf
import os
import re
import shutil
import subprocess
import textwrap
<<<<<<< HEAD
import toml
=======
import toolz
>>>>>>> 20ded86f
import warnings

from functools import partial

import prefect
from prefect.utilities.tests import raise_on_exception

from tokenizer import format_code


outline_config = toml.load('outline.toml')


def load_outline(outline=outline_config['pages'], ext=outline_config.get("extension", ".md"), prefix=None):
    OUTLINE = []
    for name, data in outline.items():
        fname = os.path.join(prefix or "", name)
        if 'module' in data:
            page = {}
            page.update(page=f"{fname}{ext}", title=data.get("title", ""), classes=[], functions=[])
            module = importlib.import_module(data['module'])
            page['top-level-doc'] = module
            for fun in data.get('functions', []):
                page['functions'].append(getattr(module, fun))
            for clss in data.get('classes', []):
                page['classes'].append(getattr(module, clss))
            OUTLINE.append(page)
        else:
            OUTLINE.extend(load_outline(data, prefix=fname))
    return OUTLINE


@toolz.curry
def preprocess(f, remove_partial=True):
    def wrapped(*args, **kwargs):
        new_obj = getattr(args[0], "__wrapped__", args[0])
        if not isinstance(new_obj, partial):
            new_obj = getattr(new_obj, "func", new_obj)
        elif isinstance(new_obj, partial) and remove_partial:
            # because partial sets kwargs in the signature, we dont always
            # want that stripped for call signature inspection but we _do_
            # for doc inspection
            new_obj = getattr(new_obj, "func", new_obj)
        new_args = list(args)
        new_args[0] = new_obj
        return f(*new_args, **kwargs)

    return wrapped


def clean_line(line):
    line = (
        line.replace("Args:", "**Args**:")
        .replace("Returns:", "**Returns**:")
        .replace("Raises:", "**Raises**:")
        .replace("Example:", "**Example**:")
        .replace(".**", ".\n\n**")
    )
    return line.lstrip()


def format_lists(doc):
    "Convenience function for converting markdown lists to HTML for within-table lists"
    lists = re.findall(
        r"(Args\:|Returns\:|Raises\:)(.*?)\s+(-.*?)(\n\n|$)", doc, re.DOTALL
    )  # find formatted lists
    ul_tag = "<ul style='padding-left:3.5em;text-indent:-3.5em;'>"
    li_tag = "<li style='padding-left:3.5em;text-indent:-3.5em;'>"
    for section, _, items, ending in lists:
        if section.startswith(("Returns:", "Raises:")) and ":" not in items:
            doc = doc.replace(
                items, f"{ul_tag}{li_tag}" + items.lstrip("- ") + "</li></ul>", 1
            )
            continue
        args = re.split(r"-\s+(.*?)\:(?![^{]*\})", items)  # collect all list items
        if not args:
            continue
        block = ""
        list_items = zip(args[1::2], args[2::2])
        for item, descr in list_items:
            block += f"{li_tag}`{item}`:{descr}</li>"
        list_block = f"{ul_tag}{block}</ul>"
        doc = doc.replace(items + "\n\n", list_block, 1).replace(items, list_block, 1)
    return doc.replace("\n\nRaises:", "Raises:")


@preprocess
def format_doc(obj, in_table=False):
    doc = inspect.getdoc(obj)
    body = doc or ""
    code_blocks = re.findall(r"```(.*?)```", body, re.DOTALL)
    for num, block in enumerate(code_blocks):
        body = body.replace(block, f"$CODEBLOCK{num}", 1)
    body = re.sub(
        "(?<!\n)\n{1}(?!\n)", " ", format_lists(body)
    )  # removes poorly placed newlines
    body = body.replace("```", "\n```")
    lines = body.split("\n")
    cleaned = "\n".join([clean_line(line) for line in lines])
    if in_table:
        cleaned = cleaned.replace("\n", "<br>").replace("```", "")
    for num, block in enumerate(code_blocks):
        if in_table:
            block = block[block.startswith("python") and 6 :].lstrip("\n")
            block = (
                '<pre class="language-python"><code class="language-python">'
                + format_code(block).replace("\n", "<br>")
                + "</code></pre>"
            )
        cleaned = cleaned.replace(f"$CODEBLOCK{num}", block.rstrip(" "))
    if in_table:
        return f"<sub>{cleaned}</sub><br>"
    else:
        return cleaned


def create_methods_table(members, title):
    table = ""
    if members:
        table = f"|{title} " + "&nbsp;" * 150 + "|\n"
        table += "|:----|\n"
    for method in members:
        table += format_subheader(method, level=2, in_table=True).replace(
            "\n\n", "<br>"
        )
        table += format_doc(method, in_table=True)
        table += "|\n"
    return table


@preprocess(remove_partial=False)
def get_call_signature(obj):
    assert callable(obj), f"{obj} is not callable, cannot format signature."
    # collect data
    sig = inspect.getfullargspec(obj)
    args, defaults = sig.args, sig.defaults or []
    kwonly, kwonlydefaults = sig.kwonlyargs or [], sig.kwonlydefaults or {}
    varargs, varkwargs = sig.varargs, sig.varkw

    if args == []:
        standalone, kwargs = [], []
    else:
        if args[0] in ["cls", "self"]:
            args = args[1:]  # remove cls or self from displayed signature

        standalone = args[: -len(defaults)] if defaults else args  # true args
        kwargs = list(zip(args[-len(defaults) :], defaults))  # true kwargs

    varargs = [f"*{varargs}"] if varargs else []
    varkwargs = [f"**{varkwargs}"] if varkwargs else []
    if kwonly:
        kwargs.extend([(kw, default) for kw, default in kwonlydefaults.items()])
        kwonly = [k for k in kwonly if k not in kwonlydefaults]

    return standalone, varargs, kwonly, kwargs, varkwargs


@preprocess(remove_partial=False)
def format_signature(obj):
    standalone, varargs, kwonly, kwargs, varkwargs = get_call_signature(obj)
    add_quotes = lambda s: f'"{s}"' if isinstance(s, str) else s
    psig = ", ".join(
        standalone
        + varargs
        + kwonly
        + [f"{name}={add_quotes(val)}" for name, val in kwargs]
        + varkwargs
    )
    return psig


@preprocess
def create_absolute_path(obj):
    dir_struct = inspect.getfile(obj).split("/")
    if ("prefect" not in dir_struct) or ("test_generate_docs.py" in dir_struct):
        return obj.__qualname__
    first_dir, offset = ("src", 1) if "src" in dir_struct else ("prefect", 0)
    begins_at = dir_struct.index(first_dir) + offset
    filename = dir_struct.pop(-1)
    dir_struct.append(filename[:-3] if filename.endswith(".py") else filename)
    path = ".".join([d for d in dir_struct[begins_at:]])
    return f"{path}.{obj.__qualname__}"


@preprocess
def get_source(obj):
    commit = os.getenv("GIT_SHA", "master")
    base_url = "https://github.com/PrefectHQ/prefect/blob/{}/src/prefect/".format(
        commit
    )
    dir_struct = inspect.getfile(obj).split("/")
    if "src" not in dir_struct:
        link = "[source]"  # dead-link
    else:
        begins_at = dir_struct.index("src") + 2
        line_no = inspect.getsourcelines(obj)[1]
        url_ending = "/".join(dir_struct[begins_at:]) + f"#L{line_no}"
        link = f'<a href="{base_url}{url_ending}">[source]</a>'
    source_tag = f'<span style="text-align:right; float:right; font-size:0.8em; width: 50%; max-width: 6em; display: inline-block;">{link}</span>'
    return source_tag


@preprocess(remove_partial=False)
def format_subheader(obj, level=1, in_table=False):
    class_sig = format_signature(obj)
    if inspect.isclass(obj):
        header = ""
    elif not in_table:
        header = "##" + "#" * level
    else:
        header = "|"
    is_class = "<em><b>class </b></em>" if inspect.isclass(obj) else ""
    class_name = f"<b>{create_absolute_path(obj)}</b>"
    div_tag = f"<div class='sig' style='padding-left:3.5em;text-indent:-3.5em;'>"

    call_sig = f" {header} {div_tag}{is_class}{class_name}({class_sig}){get_source(obj)}</div>\n\n"
    return call_sig


def generate_coverage():
    """
    Generates a coverage report in a subprocess; if one already exists,
    will _not_ recreate for the sake of efficiency
    """
    if os.path.exists(".vuepress/public/prefect-coverage"):
        return

    try:
        tests = subprocess.check_output(
            "cd .. && coverage run `which pytest` && coverage html --directory=docs/.vuepress/public/prefect-coverage/",
            shell=True,
        )
        if "failed" in tests.decode():
            warnings.warn("Some tests failed.")
    except subprocess.CalledProcessError as exc:
        warnings.warn(f"Coverage report was not generated: {exc.output}")


def get_class_methods(obj):
    members = inspect.getmembers(
        obj, predicate=lambda x: inspect.isroutine(x) and obj.__name__ in x.__qualname__
    )
    public_members = [method for (name, method) in members if not name.startswith("_")]
    return public_members


def create_tutorial_notebooks(tutorial):
    """
    Utility which automagically creates an .ipynb notebook file from a markdown file consisting
    of all python code blocks contained within the markdown file.

    Args:
        - tutorial (str): path to tutorial markdown file

    Will save the resulting notebook in tutorials/notebooks under the same name as the .md file provided.
    """
    assert (
        os.path.basename(os.getcwd()) == "docs"
    ), "Only run this utility from inside the docs/ directory!"

    os.makedirs(".vuepress/public/notebooks", exist_ok=True)
    text = open(tutorial, "r").read()
    code_blocks = re.findall(r"```(.*?)```", text, re.DOTALL)
    nb = nbf.v4.new_notebook()
    nb["cells"] = []
    for code in code_blocks:
        if not code.startswith("python"):
            continue
        code = code[7:]
        nb["cells"].append(nbf.v4.new_code_cell(code))
    fname = os.path.basename(tutorial).split(".md")[0] + ".ipynb"
    nbf.write(nb, f".vuepress/public/notebooks/{fname}")


if __name__ == "__main__":

    assert (
        os.path.basename(os.getcwd()) == "docs"
    ), "Only run this script from inside the docs/ directory!"

    GIT_SHA = os.getenv("GIT_SHA", "0000000")
    SHORT_SHA = GIT_SHA[:7]
    auto_generated_footer = (
        "<hr>\n\n<p><small><i>This documentation was auto-generated from "
        "<a href='https://github.com/PrefectHQ/prefect/commit/{git_sha}'>{short_sha}</a>"
        "</i></small></p>".format(short_sha=SHORT_SHA, git_sha=GIT_SHA)
    )

    front_matter = textwrap.dedent(
        """
        ---
        sidebarDepth: 1
        editLink: false
        ---
        """
    ).lstrip()

    shutil.rmtree("api", ignore_errors=True)
    os.makedirs("api", exist_ok=True)
    generate_coverage()

    ## UPDATE README
    with open("api/README.md", "w+") as f:
        f.write(
            textwrap.dedent(
                """
            ---
            sidebarDepth: 0
            editLink: false
            ---
            """
            ).lstrip()
        )
        f.write("# API Reference\n")
        f.write(
            "*This documentation was auto-generated from "
            "[{short_sha}](https://github.com/PrefectHQ/prefect/commit/{git_sha})*".format(
                short_sha=SHORT_SHA, git_sha=GIT_SHA
            )
        )
        f.write(
            "\n\n"
            "*Click <a href='/prefect-coverage/index.html'>here</a> for a complete test coverage report.*"
        )

        with open("../README.md", "r") as g:
            readme = g.read()
            f.write("\n" + readme[readme.index("# Prefect") :])
            f.write(auto_generated_footer)

    ## UPDATE CHANGELOG
    with open("changelog.md", "w+") as f:
        f.write(
            textwrap.dedent(
                """
            ---
            sidebarDepth: 1
            editLink: false
            ---
            """
            ).lstrip()
        )
        with open("../CHANGELOG.md", "r") as g:
            changelog = g.read()
            f.write(changelog)
            f.write(auto_generated_footer)

    OUTLINE = load_outline()
    for page in OUTLINE:
        # collect what to document
        fname, classes, fns = (
            page["page"],
            page.get("classes", []),
            page.get("functions", []),
        )
        fname = f"api/{fname}"
        directory = os.path.dirname(fname)
        if directory:
            os.makedirs(directory, exist_ok=True)
        with open(fname, "w") as f:
            # PAGE TITLE / SETUP
            f.write(front_matter)
            title = page.get("title")
            if title:  # this would be a good place to have assignments
                f.write(f"# {title}\n---\n")

            top_doc_obj = page.get("top-level-doc")
            if top_doc_obj is not None:
                top_doc = inspect.getdoc(top_doc_obj)
                if top_doc is not None:
                    f.write(top_doc)
                    f.write("\n<hr>\n<br>\n\n")
            for obj in classes:
                f.write(format_subheader(obj))

                f.write(format_doc(obj) + "\n\n")
                if type(obj) == toolz.functoolz.curry:
                    f.write("\n")
                    continue

                public_members = get_class_methods(obj)
                f.write(create_methods_table(public_members, title="methods:"))
                f.write("\n---\n<br>\n\n")

            if fns:
                f.write("## Functions\n")
            f.write(create_methods_table(fns, title="top-level functions:"))
            f.write("\n")
            f.write(auto_generated_footer)<|MERGE_RESOLUTION|>--- conflicted
+++ resolved
@@ -19,11 +19,8 @@
 import shutil
 import subprocess
 import textwrap
-<<<<<<< HEAD
 import toml
-=======
 import toolz
->>>>>>> 20ded86f
 import warnings
 
 from functools import partial
