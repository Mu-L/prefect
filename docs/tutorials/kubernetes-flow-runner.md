--- conflicted
+++ resolved
@@ -24,46 +24,9 @@
 
 The easiest way to get started with the Kubernetes flow runner is to run Orion itself on Kubernetes. 
 
-<<<<<<< HEAD
 The Prefect CLI includes a command that automatically generates a manifest that runs Orion as a Kubernetes deployment. By default, it simply prints out the YAML configuration for a manifest. You can pipe this output to a file of your choice and edit as necessary. 
 
 The default name for the deployment is "orion" and it uses a pre-built Prefect image for its containers.
-=======
-The Prefect CLI includes a command that automatically generates a manifest that runs Orion as a Kubernetes deployment. By default, it simply prints out the YAML configuration for a manifest. You can pipe this output to a file of your choice and edit as necessary. The deployment portion of the manifest looks like this:
-
-```yaml
-apiVersion: apps/v1
-kind: Deployment
-metadata:
-  name: orion
-spec:
-  selector:
-    matchLabels:
-      app: orion
-  replicas: 1  # We're using SQLite, so we should only run 1 pod
-  template:
-    metadata:
-      labels:
-        app: orion
-    spec:
-      containers:
-      - name: api
-        image: prefecthq/prefect:dev-python3.8
-        command: ["prefect", "orion", "start", "--host", "0.0.0.0", "--no-agent", "--log-level", "DEBUG"]
-        imagePullPolicy: "IfNotPresent"
-        ports:
-        - containerPort: 4200
-      - name: agent
-        image: prefecthq/prefect:dev-python3.8
-        command: [ "prefect", "agent", "start"]
-        imagePullPolicy: "IfNotPresent"
-        env:
-          - name: PREFECT_API_URL
-            value: http://orion:4200/api
-```
-
-You can see that the default name for the deployment is "orion" and it uses a pre-built `prefecthq/prefect:dev-python3.8` image for its containers.
->>>>>>> e8ccaec5
 
 In this case, we'll pipe the output directly to `kubectl` and apply the manifest to a Kubernetes cluster:
 
