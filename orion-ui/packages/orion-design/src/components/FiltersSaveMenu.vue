--- conflicted
+++ resolved
@@ -38,17 +38,11 @@
 <script lang="ts" setup>
   import { showToast } from '@prefecthq/miter-design'
   import { computed, ref } from 'vue'
-<<<<<<< HEAD
   import FilterTags from '@/components/FilterTags.vue'
   import { searchApi } from '@/services/SearchApi'
   import { useFiltersStore } from '@/stores/filters'
-=======
-  import { searchApi } from '../services/SearchApi'
-  import { useFiltersStore } from '../stores/filters'
-  import { Filter } from '../types/filters'
-  import { omit } from '../utilities/object'
-  import FilterTags from './FilterTags.vue'
->>>>>>> 21b4cd2e
+  import { Filter } from '@/types/filters'
+  import { omit } from '@/utilities/object'
 
   const emit = defineEmits<{
     (event: 'close'): void,
