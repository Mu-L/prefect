--- conflicted
+++ resolved
@@ -185,10 +185,6 @@
         }
       }
     })
-<<<<<<< HEAD
-
-=======
->>>>>>> 0952c039
     this.$toast.add({
       type: res.error ? 'error' : 'success',
       content: res.error
