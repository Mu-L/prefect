<template>
  <p-layout-well class="deployment">
    <template #header>
      <PageHeadingDeployment
        v-if="deployment"
        :deployment="deployment"
        @update="deploymentSubscription.refresh"
        @delete="routeToDeployments"
      />
    </template>

    <p-tabs v-if="deployment" :tabs="tabs">
      <template #description>
        <p-content secondary>
          <DeploymentDeprecatedMessage v-if="deployment.deprecated" />
          <template v-else-if="deployment.description">
            <DeploymentDescription :description="deployment.description" />
          </template>
          <template v-else>
            <DeploymentDescriptionEmptyState :deployment="deployment" />
          </template>
        </p-content>
      </template>

      <template #parameters>
        <ParametersTable :deployment="deployment" />
      </template>

      <template #infra-overrides>
        <CodeHighlighting v-if="deployment" language="json" :value="overrides" />
      </template>

      <template #details>
        <DeploymentDetails :deployment="deployment" @update="deploymentSubscription.refresh" />
      </template>

      <template #runs>
        <FlowRunFilteredList :flow-run-filter="deploymentFilter" />
      </template>
    </p-tabs>

    <template #well>
      <DeploymentDetails
        v-if="deployment"
        :deployment="deployment"
        alternate
        @update="deploymentSubscription.refresh"
      />
    </template>
  </p-layout-well>
</template>

<script lang="ts" setup>
<<<<<<< HEAD
  import { DeploymentDescription, FlowRunFilteredList, DeploymentDescriptionEmptyState, DeploymentDeprecatedMessage, PageHeadingDeployment, DeploymentDetails, ParametersTable, localization, useRecentFlowRunsFilter, useTabs, useWorkspaceApi } from '@prefecthq/orion-design'
=======
  import { DeploymentDescription, FlowRunFilteredList, DeploymentDescriptionEmptyState, DeploymentDeprecatedMessage, PageHeadingDeployment, DeploymentDetails, ParametersTable, localization, useRecentFlowRunFilter, useTabs, useWorkspaceApi, CodeHighlighting } from '@prefecthq/orion-design'
>>>>>>> ebdee6ea
  import { media } from '@prefecthq/prefect-design'
  import { useSubscription, useRouteParam } from '@prefecthq/vue-compositions'
  import { computed, watch } from 'vue'
  import { useRouter } from 'vue-router'
  import { useToast } from '@/compositions'
  import { usePageTitle } from '@/compositions/usePageTitle'
  import { routes } from '@/router'

  const deploymentId = useRouteParam('deploymentId')
  const deploymentIds = computed(() => [deploymentId.value])
  const router = useRouter()
  const api = useWorkspaceApi()
  const showToast = useToast()

  const subscriptionOptions = {
    interval: 300000,
  }

  const computedTabs = computed(() => [
    { label: 'Details', hidden: media.xl },
    { label: 'Description' },
    { label: 'Runs' },
    { label: 'Parameters', hidden: deployment.value?.deprecated },
    { label: 'Infra Overrides', hidden: deployment.value?.deprecated },
  ])
  const tabs = useTabs(computedTabs)

  const deploymentSubscription = useSubscription(api.deployments.getDeployment, [deploymentId.value], subscriptionOptions)
  const deployment = computed(() => deploymentSubscription.response)

  function routeToDeployments(): void {
    router.push(routes.deployments())
  }

<<<<<<< HEAD
  const { filter: deploymentFilter } = useRecentFlowRunsFilter({
    deployments: {
      id: deploymentIds,
    },
  })
=======
  const overrides = computed(() => {
    return deployment.value?.infrastructureOverrides ? JSON.stringify(deployment.value.infrastructureOverrides, undefined, 2) : '{}'
  })

  const deploymentFilter = useRecentFlowRunFilter({ deployments: [deploymentId.value] })
>>>>>>> ebdee6ea

  const title = computed(() => {
    if (!deployment.value) {
      return 'Deployment'
    }
    return `Deployment: ${deployment.value.name}`
  })
  usePageTitle(title)

  watch(deployment, () => {
    // If the deployment isn't deprecated and doesn't have a work queue, show the missing work queue message
    if (!deployment.value?.workQueueName && !deployment.value?.deprecated) {
      showToast(localization.info.deploymentMissingWorkQueue, 'default', { timeout: false })
    }
  })
</script><|MERGE_RESOLUTION|>--- conflicted
+++ resolved
@@ -51,11 +51,7 @@
 </template>
 
 <script lang="ts" setup>
-<<<<<<< HEAD
-  import { DeploymentDescription, FlowRunFilteredList, DeploymentDescriptionEmptyState, DeploymentDeprecatedMessage, PageHeadingDeployment, DeploymentDetails, ParametersTable, localization, useRecentFlowRunsFilter, useTabs, useWorkspaceApi } from '@prefecthq/orion-design'
-=======
   import { DeploymentDescription, FlowRunFilteredList, DeploymentDescriptionEmptyState, DeploymentDeprecatedMessage, PageHeadingDeployment, DeploymentDetails, ParametersTable, localization, useRecentFlowRunFilter, useTabs, useWorkspaceApi, CodeHighlighting } from '@prefecthq/orion-design'
->>>>>>> ebdee6ea
   import { media } from '@prefecthq/prefect-design'
   import { useSubscription, useRouteParam } from '@prefecthq/vue-compositions'
   import { computed, watch } from 'vue'
@@ -90,19 +86,11 @@
     router.push(routes.deployments())
   }
 
-<<<<<<< HEAD
-  const { filter: deploymentFilter } = useRecentFlowRunsFilter({
-    deployments: {
-      id: deploymentIds,
-    },
-  })
-=======
   const overrides = computed(() => {
     return deployment.value?.infrastructureOverrides ? JSON.stringify(deployment.value.infrastructureOverrides, undefined, 2) : '{}'
   })
 
   const deploymentFilter = useRecentFlowRunFilter({ deployments: [deploymentId.value] })
->>>>>>> ebdee6ea
 
   const title = computed(() => {
     if (!deployment.value) {
