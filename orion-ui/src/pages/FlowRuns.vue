<template>
  <p-layout-default class="flow-runs">
    <template #header>
      <div class="flow-runs">
        Flow runs
      </div>
    </template>

    <div>
      Flow Run History
    </div>
    <FlowRunsScatterPlot :history="flowRunHistory" style="height: 275px" />

    <div>
      Flow Run List
    </div>
<<<<<<< HEAD
    <FlowRunsSort v-model="selectedSortOption" />
    <div v-for="flowRun in flowRuns" :key="flowRun.id">
      {{ flowRun }}
    </div>
=======
    <FlowRunList :flow-runs="flowRuns" :selected="selectedFlowRuns" disabled />
>>>>>>> e8f40d46
  </p-layout-default>
</template>

<script lang="ts" setup>
<<<<<<< HEAD
  import { UnionFilters, FlowRunsSort, FlowRunSortValues } from '@prefecthq/orion-design'
=======
  import { FlowRunList, FlowRunsScatterPlot } from '@prefecthq/orion-design'
>>>>>>> e8f40d46
  import { useSubscription } from '@prefecthq/vue-compositions'
  import { computed, ref } from 'vue'
  import { flowRunsApi } from '@/services/flowRunsApi'
  import { UiApi } from '@/services/uiApi'


  const flowRunsOffset = ref<number>(0)
  const flowRunsLimit = ref<number>(1)
  const selectedSortOption = ref<FlowRunSortValues>('EXPECTED_START_TIME_DESC')

  const flowRunsFilter = computed<UnionFilters>(() => {
    return {
      offset: flowRunsOffset.value,
      limit: flowRunsLimit.value,
      sort: selectedSortOption.value,
    }
  })

  const filter = {}
  const subscriptionOptions = {
    interval: 30000,
  }

  const flowRunHistorySubscription = useSubscription(UiApi.getFlowRunHistory, [filter], subscriptionOptions)
  const flowRunHistory = computed(() => flowRunHistorySubscription.response ?? [])

  const flowRunsSubscription = useSubscription(flowRunsApi.getFlowRuns, [flowRunsFilter], subscriptionOptions)
  const flowRuns = computed(()=> flowRunsSubscription.response ?? [])
  const selectedFlowRuns = ref([])
</script><|MERGE_RESOLUTION|>--- conflicted
+++ resolved
@@ -14,23 +14,13 @@
     <div>
       Flow Run List
     </div>
-<<<<<<< HEAD
     <FlowRunsSort v-model="selectedSortOption" />
-    <div v-for="flowRun in flowRuns" :key="flowRun.id">
-      {{ flowRun }}
-    </div>
-=======
     <FlowRunList :flow-runs="flowRuns" :selected="selectedFlowRuns" disabled />
->>>>>>> e8f40d46
   </p-layout-default>
 </template>
 
 <script lang="ts" setup>
-<<<<<<< HEAD
-  import { UnionFilters, FlowRunsSort, FlowRunSortValues } from '@prefecthq/orion-design'
-=======
-  import { FlowRunList, FlowRunsScatterPlot } from '@prefecthq/orion-design'
->>>>>>> e8f40d46
+  import { UnionFilters, FlowRunsSort, FlowRunSortValues, FlowRunList, FlowRunsScatterPlot } from '@prefecthq/orion-design'
   import { useSubscription } from '@prefecthq/vue-compositions'
   import { computed, ref } from 'vue'
   import { flowRunsApi } from '@/services/flowRunsApi'
