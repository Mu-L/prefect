--- conflicted
+++ resolved
@@ -51,15 +51,11 @@
   const workPool = computed(() => workPoolSubscription.response)
   const workPoolIds = computed(() => workPool.value ? [workPool.value.id] : [])
 
-<<<<<<< HEAD
   const { filter: flowRunFilter } = useRecentFlowRunsFilter({
     workPools: {
       id: workPoolIds,
     },
   })
-=======
-  const flowRunFilter = useRecentFlowRunFilter({ workPools: workPoolId.value })
->>>>>>> 32b70259
 
   const title = computed(() => {
     if (!workPool.value) {
