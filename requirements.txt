--- conflicted
+++ resolved
@@ -29,11 +29,6 @@
 rich >= 10.0
 sqlalchemy[asyncio] >= 1.4.20, != 1.4.33
 toml >= 0.10.0
-<<<<<<< HEAD
-typer >= 0.4.0
+typer >= 0.4.1
 typing_extensions >= 4.0.1
-=======
-typer >= 0.4.1
-typing_extensions >= 3.10.0.1
->>>>>>> 7bb23c7f
 uvicorn  >= 0.14.0