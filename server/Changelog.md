--- conflicted
+++ resolved
@@ -9,13 +9,9 @@
 ### Enhancements
 
 - new cli command--`prefect-server dev build` will build prefect server images from source locally - [#2227](https://github.com/PrefectHQ/prefect/pull/2227)
-<<<<<<< HEAD
 - Failing to set a state raises errors more aggressively - [#2708](https://github.com/PrefectHQ/prefect/pull/2708)
-
-=======
 - Upgrade `graphql-tools` - [#2709](https://github.com/PrefectHQ/prefect/pull/2709)
  
->>>>>>> 78b3587a
 ### Infrastructure
 
 - None
