import datetime
import json
import logging
import re
from typing import TYPE_CHECKING, Any, Dict, List, Optional, Tuple, Union

import jsonschema
import pendulum

from prefect._internal.pydantic import HAS_PYDANTIC_V2
from prefect._internal.schemas.fields import DateTimeTZ
from prefect.exceptions import InvalidNameError
from prefect.utilities.annotations import NotSet
from prefect.utilities.dockerutils import get_prefect_image_name
from prefect.utilities.pydantic import JsonPatch

BANNED_CHARACTERS = ["/", "%", "&", ">", "<"]
LOWERCASE_LETTERS_NUMBERS_AND_DASHES_ONLY_REGEX = "^[a-z0-9-]*$"
LOWERCASE_LETTERS_NUMBERS_AND_UNDERSCORES_REGEX = "^[a-z0-9_]*$"

if TYPE_CHECKING:
    from prefect.blocks.core import Block
    from prefect.events.schemas import DeploymentTrigger
    from prefect.utilities.callables import ParameterSchema

    if HAS_PYDANTIC_V2:
        from pydantic.v1.fields import ModelField
    else:
        from pydantic.fields import ModelField


def raise_on_name_with_banned_characters(name: str) -> None:
    """
    Raise an InvalidNameError if the given name contains any invalid
    characters.
    """
    if any(c in name for c in BANNED_CHARACTERS):
        raise InvalidNameError(
            f"Name {name!r} contains an invalid character. "
            f"Must not contain any of: {BANNED_CHARACTERS}."
        )


def raise_on_name_alphanumeric_dashes_only(value, field_name: str = "value"):
    if not bool(re.match(LOWERCASE_LETTERS_NUMBERS_AND_DASHES_ONLY_REGEX, value)):
        raise ValueError(
            f"{field_name} must only contain lowercase letters, numbers, and dashes."
        )
    return value


def raise_on_name_alphanumeric_underscores_only(value, field_name: str = "value"):
    if not bool(re.match(LOWERCASE_LETTERS_NUMBERS_AND_UNDERSCORES_REGEX, value)):
        raise ValueError(
            f"{field_name} must only contain lowercase letters, numbers, and"
            " underscores."
        )
    return value


def validate_schema(schema: dict):
    """
    Validate that the provided schema is a valid json schema.

    Args:
        schema: The schema to validate.

    Raises:
        ValueError: If the provided schema is not a valid json schema.

    """
    try:
        if schema is not None:
            # Most closely matches the schemas generated by pydantic
            jsonschema.Draft4Validator.check_schema(schema)
    except jsonschema.SchemaError as exc:
        raise ValueError(
            "The provided schema is not a valid json schema. Schema error:"
            f" {exc.message}"
        ) from exc


def validate_values_conform_to_schema(
    values: dict, schema: dict, ignore_required: bool = False
):
    """
    Validate that the provided values conform to the provided json schema.

    Args:
        values: The values to validate.
        schema: The schema to validate against.
        ignore_required: Whether to ignore the required fields in the schema. Should be
            used when a partial set of values is acceptable.

    Raises:
        ValueError: If the parameters do not conform to the schema.

    """
    from prefect.utilities.collections import remove_nested_keys

    if ignore_required:
        schema = remove_nested_keys(["required"], schema)

    try:
        if schema is not None and values is not None:
            jsonschema.validate(values, schema)
    except jsonschema.ValidationError as exc:
        if exc.json_path == "$":
            error_message = "Validation failed."
        else:
            error_message = (
                f"Validation failed for field {exc.json_path.replace('$.', '')!r}."
            )
        error_message += f" Failure reason: {exc.message}"
        raise ValueError(error_message) from exc
    except jsonschema.SchemaError as exc:
        raise ValueError(
            "The provided schema is not a valid json schema. Schema error:"
            f" {exc.message}"
        ) from exc


### DEPLOYMENT SCHEMA VALIDATORS ###


def infrastructure_must_have_capabilities(
    value: Union[Dict[str, Any], "Block", None],
) -> Optional["Block"]:
    """
    Ensure that the provided value is an infrastructure block with the required capabilities.
    """

    from prefect.blocks.core import Block

    if isinstance(value, dict):
        if "_block_type_slug" in value:
            # Replace private attribute with public for dispatch
            value["block_type_slug"] = value.pop("_block_type_slug")
        block = Block(**value)
    elif value is None:
        return value
    else:
        block = value

    if "run-infrastructure" not in block.get_block_capabilities():
        raise ValueError(
            "Infrastructure block must have 'run-infrastructure' capabilities."
        )
    return block


def storage_must_have_capabilities(
    value: Union[Dict[str, Any], "Block", None],
) -> Optional["Block"]:
    """
    Ensure that the provided value is a storage block with the required capabilities.
    """
    from prefect.blocks.core import Block

    if isinstance(value, dict):
        block_type = Block.get_block_class_from_key(value.pop("_block_type_slug"))
        block = block_type(**value)
    elif value is None:
        return value
    else:
        block = value

    capabilities = block.get_block_capabilities()
    if "get-directory" not in capabilities:
        raise ValueError("Remote Storage block must have 'get-directory' capabilities.")
    return block


def handle_openapi_schema(value: Optional["ParameterSchema"]) -> "ParameterSchema":
    """
    This method ensures setting a value of `None` is handled gracefully.
    """
    from prefect.utilities.callables import ParameterSchema

    if value is None:
        return ParameterSchema()
    return value


<<<<<<< HEAD
def validate_automation_names(
    field_value: List["DeploymentTrigger"], values: dict
) -> List["DeploymentTrigger"]:
    """
    Ensure that each trigger has a name for its automation if none is provided.
    """
    for i, trigger in enumerate(field_value, start=1):
        if trigger.name is None:
            trigger.name = f"{values['name']}__automation_{i}"

    return field_value
=======
### SCHEDULE SCHEMA VALIDATORS ###
>>>>>>> 8b51b2d1


### SCHEDULE SCHEMA VALIDATORS ###


def validate_deprecated_schedule_fields(values: dict, logger: logging.Logger) -> dict:
    """
    Validate and log deprecation warnings for deprecated schedule fields.
    """
    if values.get("schedule") and not values.get("schedules"):
        logger.warning(
            "The field 'schedule' in 'Deployment' has been deprecated. It will not be "
            "available after Sep 2024. Define schedules in the `schedules` list instead."
        )
    elif values.get("is_schedule_active") and not values.get("schedules"):
        logger.warning(
            "The field 'is_schedule_active' in 'Deployment' has been deprecated. It will "
            "not be available after Sep 2024. Use the `active` flag within a schedule in "
            "the `schedules` list instead and the `pause` flag in 'Deployment' to pause "
            "all schedules."
        )
    return values


def reconcile_schedules(cls, values: dict) -> dict:
    """
    Reconcile the `schedule` and `schedules` fields in a deployment.
    """

    from prefect.deployments.schedules import (
        create_minimal_deployment_schedule,
        normalize_to_minimal_deployment_schedules,
    )

    schedule = values.get("schedule", NotSet)
    schedules = values.get("schedules", NotSet)

    if schedules is not NotSet:
        values["schedules"] = normalize_to_minimal_deployment_schedules(schedules)
    elif schedule is not NotSet:
        values["schedule"] = None

        if schedule is None:
            values["schedules"] = []
        else:
            values["schedules"] = [
                create_minimal_deployment_schedule(
                    schedule=schedule, active=values.get("is_schedule_active")
                )
            ]

    for schedule in values.get("schedules", []):
        cls._validate_schedule(schedule.schedule)

    return values


def interval_schedule_must_be_positive(v: datetime.timedelta) -> datetime.timedelta:
    if v.total_seconds() <= 0:
        raise ValueError("The interval must be positive")
    return v


def default_anchor_date(v: DateTimeTZ) -> DateTimeTZ:
    if v is None:
        return pendulum.now("UTC")
    return pendulum.instance(v)


def get_valid_timezones(v: str) -> Tuple[str, ...]:
    # pendulum.tz.timezones is a callable in 3.0 and above
    # https://github.com/PrefectHQ/prefect/issues/11619
    if callable(pendulum.tz.timezones):
        return pendulum.tz.timezones()
    else:
        return pendulum.tz.timezones


def validate_rrule_timezone(v: str) -> str:
    """
    Validate that the provided timezone is a valid IANA timezone.

    Unfortunately this list is slightly different from the list of valid
    timezones in pendulum that we use for cron and interval timezone validation.
    """
    from prefect._internal.pytz import HAS_PYTZ

    if HAS_PYTZ:
        import pytz
    else:
        from prefect._internal import pytz

    if v and v not in pytz.all_timezones_set:
        raise ValueError(f'Invalid timezone: "{v}"')
    elif v is None:
        return "UTC"
    return v


def validate_timezone(v: str, timezones: Tuple[str, ...]) -> str:
    if v and v not in timezones:
        raise ValueError(
            f'Invalid timezone: "{v}" (specify in IANA tzdata format, for example,'
            " America/New_York)"
        )
    return v


def default_timezone(v: str, values: Optional[dict] = {}) -> str:
    timezones = get_valid_timezones(v)

    if v is not None:
        return validate_timezone(v, timezones)

    # anchor schedules
    elif v is None and values and values.get("anchor_date"):
        tz = values["anchor_date"].tz.name
        if tz in timezones:
            return tz
        # sometimes anchor dates have "timezones" that are UTC offsets
        # like "-04:00". This happens when parsing ISO8601 strings.
        # In this case we, the correct inferred localization is "UTC".
        else:
            return "UTC"

    # cron schedules
    return v


def validate_cron_string(v: str) -> str:
    from croniter import croniter

    # croniter allows "random" and "hashed" expressions
    # which we do not support https://github.com/kiorky/croniter
    if not croniter.is_valid(v):
        raise ValueError(f'Invalid cron string: "{v}"')
    elif any(c for c in v.split() if c.casefold() in ["R", "H", "r", "h"]):
        raise ValueError(
            f'Random and Hashed expressions are unsupported, received: "{v}"'
        )
    return v


# approx. 1 years worth of RDATEs + buffer
MAX_RRULE_LENGTH = 6500


def validate_rrule_string(v: str) -> str:
    import dateutil.rrule

    # attempt to parse the rrule string as an rrule object
    # this will error if the string is invalid
    try:
        dateutil.rrule.rrulestr(v, cache=True)
    except ValueError as exc:
        # rrules errors are a mix of cryptic and informative
        # so reraise to be clear that the string was invalid
        raise ValueError(f'Invalid RRule string "{v}": {exc}')
    if len(v) > MAX_RRULE_LENGTH:
        raise ValueError(
            f'Invalid RRule string "{v[:40]}..."\n'
            f"Max length is {MAX_RRULE_LENGTH}, got {len(v)}"
        )
    return v


### AUTOMATION SCHEMA VALIDATORS ###


def validate_trigger_within(
    value: datetime.timedelta, field: "ModelField"
) -> datetime.timedelta:
<<<<<<< HEAD
=======
    """
    Validate that the `within` field is greater than the minimum value.
    """
>>>>>>> 8b51b2d1
    minimum = field.field_info.extra["minimum"]
    if value.total_seconds() < minimum:
        raise ValueError("The minimum `within` is 0 seconds")
    return value


<<<<<<< HEAD
### INFRASTRUCTURE SCHEMA VALIDATORS ###


def validate_k8s_job_required_components(cls, value: Dict[str, Any]):
    """
    Validate that a Kubernetes job manifest has all required components.
    """
    from prefect.utilities.pydantic import JsonPatch

    patch = JsonPatch.from_diff(value, cls.base_job_manifest())
    missing_paths = sorted([op["path"] for op in patch if op["op"] == "add"])
    if missing_paths:
        raise ValueError(
            "Job is missing required attributes at the following paths: "
            f"{', '.join(missing_paths)}"
        )
    return value


def validate_k8s_job_compatible_values(cls, value: Dict[str, Any]):
    """
    Validate that the provided job values are compatible with the job type.
    """
    from prefect.utilities.pydantic import JsonPatch

    patch = JsonPatch.from_diff(value, cls.base_job_manifest())
    incompatible = sorted(
        [
            f"{op['path']} must have value {op['value']!r}"
            for op in patch
            if op["op"] == "replace"
        ]
    )
    if incompatible:
        raise ValueError(
            "Job has incompatible values for the following attributes: "
            f"{', '.join(incompatible)}"
        )
    return value


def cast_k8s_job_customizations(
    cls, value: Union[JsonPatch, str, List[Dict[str, Any]]]
):
    if isinstance(value, list):
        return JsonPatch(value)
    elif isinstance(value, str):
        try:
            return JsonPatch(json.loads(value))
        except json.JSONDecodeError as exc:
            raise ValueError(
                f"Unable to parse customizations as JSON: {value}. Please make sure"
                " that the provided value is a valid JSON string."
            ) from exc
    return value


def set_default_namespace(values: dict) -> dict:
    """
    Set the default namespace for a Kubernetes job if not provided.
    """
    job = values.get("job")

    namespace = values.get("namespace")
    job_namespace = job["metadata"].get("namespace") if job else None

    if not namespace and not job_namespace:
        values["namespace"] = "default"

    return values


def set_default_image(values: dict) -> dict:
    """
    Set the default image for a Kubernetes job if not provided.
    """
    job = values.get("job")
    image = values.get("image")
    job_image = (
        job["spec"]["template"]["spec"]["containers"][0].get("image") if job else None
    )

    if not image and not job_image:
        values["image"] = get_prefect_image_name()

    return values
=======
def validate_automation_names(
    field_value: List["DeploymentTrigger"], values: dict
) -> List["DeploymentTrigger"]:
    """
    Ensure that each trigger has a name for its automation if none is provided.
    """
    for i, trigger in enumerate(field_value, start=1):
        if trigger.name is None:
            trigger.name = f"{values['name']}__automation_{i}"

    return field_value
>>>>>>> 8b51b2d1
<|MERGE_RESOLUTION|>--- conflicted
+++ resolved
@@ -182,23 +182,6 @@
     return value
 
 
-<<<<<<< HEAD
-def validate_automation_names(
-    field_value: List["DeploymentTrigger"], values: dict
-) -> List["DeploymentTrigger"]:
-    """
-    Ensure that each trigger has a name for its automation if none is provided.
-    """
-    for i, trigger in enumerate(field_value, start=1):
-        if trigger.name is None:
-            trigger.name = f"{values['name']}__automation_{i}"
-
-    return field_value
-=======
-### SCHEDULE SCHEMA VALIDATORS ###
->>>>>>> 8b51b2d1
-
-
 ### SCHEDULE SCHEMA VALIDATORS ###
 
 
@@ -369,19 +352,28 @@
 def validate_trigger_within(
     value: datetime.timedelta, field: "ModelField"
 ) -> datetime.timedelta:
-<<<<<<< HEAD
-=======
     """
     Validate that the `within` field is greater than the minimum value.
     """
->>>>>>> 8b51b2d1
     minimum = field.field_info.extra["minimum"]
     if value.total_seconds() < minimum:
         raise ValueError("The minimum `within` is 0 seconds")
     return value
 
 
-<<<<<<< HEAD
+def validate_automation_names(
+    field_value: List["DeploymentTrigger"], values: dict
+) -> List["DeploymentTrigger"]:
+    """
+    Ensure that each trigger has a name for its automation if none is provided.
+    """
+    for i, trigger in enumerate(field_value, start=1):
+        if trigger.name is None:
+            trigger.name = f"{values['name']}__automation_{i}"
+
+    return field_value
+
+
 ### INFRASTRUCTURE SCHEMA VALIDATORS ###
 
 
@@ -467,17 +459,4 @@
     if not image and not job_image:
         values["image"] = get_prefect_image_name()
 
-    return values
-=======
-def validate_automation_names(
-    field_value: List["DeploymentTrigger"], values: dict
-) -> List["DeploymentTrigger"]:
-    """
-    Ensure that each trigger has a name for its automation if none is provided.
-    """
-    for i, trigger in enumerate(field_value, start=1):
-        if trigger.name is None:
-            trigger.name = f"{values['name']}__automation_{i}"
-
-    return field_value
->>>>>>> 8b51b2d1
+    return values