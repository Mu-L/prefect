--- conflicted
+++ resolved
@@ -14,9 +14,18 @@
     long as the proper access configuration variables are set.  Information on using the
     Fargate Agent can be found at https://docs.prefect.io/cloud/agent/fargate.html
 
+    All `kwargs` are accepted that one would normally pass to boto3 for `register_task_definition`
+    and `run_task`. For information on the kwargs supported visit the following links:
+
+    https://boto3.amazonaws.com/v1/documentation/api/latest/reference/services/ecs.html#ECS.Client.register_task_definition
+
+    https://boto3.amazonaws.com/v1/documentation/api/latest/reference/services/ecs.html#ECS.Client.run_task
+
     Args:
         - name (str, optional): An optional name to give this agent. Can also be set through
             the environment variable `PREFECT__CLOUD__AGENT__NAME`. Defaults to "agent"
+        - labels (List[str], optional): a list of labels, which are arbitrary string identifiers used by Prefect
+            Agents when polling for work
         - aws_access_key_id (str, optional): AWS access key id for connecting the boto3
             client. Defaults to the value set in the environment variable
             `AWS_ACCESS_KEY_ID`.
@@ -26,118 +35,36 @@
         - aws_session_token (str, optional): AWS session key for connecting the boto3
             client. Defaults to the value set in the environment variable
             `AWS_SESSION_TOKEN`.
-        - task_role_arn (str, optional): AWS Amazon Resource Name (ARN) of the AWS
-            Identity and Access Management (IAM) role that grants containers in the
-            task permission to call AWS APIs on your behalf. Defaults to the value set
-             in the environment variable `TASK_ROLE_ARN`.
-        - execution_role_arn (str, optional): AWS Amazon Resource Name (ARN) of the
-            task execution role that containers in this task can assume. Defaults to
-             the value set in the environment variable `EXECUTION_ROLE_ARN`.
         - region_name (str, optional): AWS region name for connecting the boto3 client.
             Defaults to the value set in the environment variable `REGION_NAME`.
-        - cluster (str, optional): The Fargate cluster to deploy tasks. Defaults to the
-            value set in the environment variable `CLUSTER`.
-        - subnets (list, optional): A list of AWS VPC subnets to use for the tasks that
-            are deployed on Fargate. Defaults to the value set in the environment
-            variable `SUBNETS`.
-        - security_groups (list, optional): A list of security groups to associate with
-            the deployed tasks. Defaults to the value set in the environment variable
-            `SECURITY_GROUPS`.
-        - repository_credentials (str, optional): An Amazon Resource Name (ARN) of the
-            secret containing the private repository credentials. Defaults to the value
-            set in the environment variable `REPOSITORY_CREDENTIALS`.
-        - assign_public_ip (str, optional): Whether the task's elastic network interface
-            receives a public IP address. Defaults to the value set in the environment
-            variable `ASSIGN_PUBLIC_IP` or `ENABLED` otherwise.
-        - task_cpu (str, optional): The number of cpu units reserved for the container.
-            Defaults to the value set in the environment variable `TASK_CPU` or `256`
-            otherwise.
-        - task_memory (str, optional): The hard limit (in MiB) of memory to present to
-            the container. Defaults to the value set in the environment variable
-            `TASK_MEMORY` or `512` otherwise.
-        - labels (List[str], optional): a list of labels, which are arbitrary string identifiers used by Prefect
-            Agents when polling for work
+        - **kwargs (dict, optional): additional keyword arguments to pass to boto3 for
+            `register_task_definition` and `run_task`
     """
 
-    def __init__(
+    def __init__(  # type: ignore
         self,
         name: str = None,
+        labels: Iterable[str] = None,
         aws_access_key_id: str = None,
         aws_secret_access_key: str = None,
         aws_session_token: str = None,
-        task_role_arn: str = None,
-        execution_role_arn: str = None,
         region_name: str = None,
-        cluster: str = None,
-        subnets: list = None,
-        security_groups: list = None,
-        repository_credentials: str = None,
-        assign_public_ip: str = None,
-        task_cpu: str = None,
-        task_memory: str = None,
-        labels: Iterable[str] = None,
+        **kwargs
     ) -> None:
-<<<<<<< HEAD
-        super().__init__(labels=labels)
-=======
-        super().__init__(name=name)
->>>>>>> 1cf9a061
+        super().__init__(name=name, labels=labels)
 
         from boto3 import client as boto3_client
 
         # Config used for boto3 client initialization
-        aws_access_key_id = aws_access_key_id or os.getenv("AWS_ACCESS_KEY_ID")
+        aws_access_key_id = aws_access_key_id or os.getenv("AWS_ACCESS_KEY_ID", "")
         aws_secret_access_key = aws_secret_access_key or os.getenv(
-            "AWS_SECRET_ACCESS_KEY"
-        )
-        aws_session_token = aws_session_token or os.getenv("AWS_SESSION_TOKEN")
-        region_name = region_name or os.getenv("REGION_NAME")
-
-        # Agent task config
-        self.task_role_arn = task_role_arn or os.getenv("TASK_ROLE_ARN", "")
-        self.logger.debug("Task role arn {}".format(self.task_role_arn))
-
-        self.execution_role_arn = execution_role_arn or os.getenv(
-            "EXECUTION_ROLE_ARN", ""
-        )
-        self.logger.debug("Execution role arn {}".format(self.execution_role_arn))
-
-        self.cluster = cluster or os.getenv("CLUSTER", "default")
-        self.logger.debug("Cluster {}".format(self.cluster))
-
-        if subnets:
-            self.subnets = subnets
-        elif os.getenv("SUBNETS"):
-            self.subnets = str(os.getenv("SUBNETS")).split(",")
-        else:
-            self.subnets = []
-        self.logger.debug("Subnets {}".format(self.subnets))
-
-        if security_groups:
-            self.security_groups = security_groups
-        elif os.getenv("SECURITY_GROUPS"):
-            self.security_groups = str(os.getenv("SECURITY_GROUPS")).split(",")
-        else:
-            self.security_groups = []
-        self.logger.debug("Security groups {}".format(self.security_groups))
-
-        self.repository_credentials = repository_credentials or os.getenv(
-            "REPOSITORY_CREDENTIALS"
-        )
-        self.logger.debug(
-            "Repository credentials {}".format(self.repository_credentials)
-        )
-
-        self.assign_public_ip = assign_public_ip or os.getenv(
-            "ASSIGN_PUBLIC_IP", "ENABLED"
-        )
-        self.logger.debug("Assign public IP {}".format(self.assign_public_ip))
-
-        self.task_cpu = task_cpu or os.getenv("TASK_CPU", "256")
-        self.logger.debug("Task CPU {}".format(self.task_cpu))
-
-        self.task_memory = task_memory or os.getenv("TASK_MEMORY", "512")
-        self.logger.debug("Task Memory {}".format(self.task_memory))
+            "AWS_SECRET_ACCESS_KEY", ""
+        )
+        aws_session_token = aws_session_token or os.getenv("AWS_SESSION_TOKEN", "")
+        region_name = region_name or os.getenv("REGION_NAME", "")
+
+        # Parse accepted kwargs for definition and run
+        self.task_definition_kwargs, self.task_run_kwargs = self._parse_kwargs(kwargs)
 
         # Client initialization
         self.boto3_client = boto3_client(
@@ -148,20 +75,70 @@
             region_name=region_name,
         )
 
-        # Look for default subnets with `MapPublicIpOnLaunch` disabled
-        if not self.subnets:
-            self.logger.debug("No subnets provided, finding defaults")
-            ec2 = boto3_client(
-                "ec2",
-                aws_access_key_id=aws_access_key_id,
-                aws_secret_access_key=aws_secret_access_key,
-                aws_session_token=aws_session_token,
-                region_name=region_name,
-            )
-            for subnet in ec2.describe_subnets()["Subnets"]:
-                if not subnet.get("MapPublicIpOnLaunch"):
-                    self.subnets.append(subnet.get("SubnetId"))
-                    self.logger.debug("Subnet {} found".format(subnet.get("SubnetId")))
+    def _parse_kwargs(self, user_kwargs: dict) -> tuple:
+        """
+        Parse the kwargs passed in and separate them out for `register_task_definition`
+        and `run_task`. This is required because boto3 does not allow extra kwargs
+        and if they are provided it will raise botocore.exceptions.ParamValidationError.
+
+        Args:
+            - user_kwargs (dict): The kwargs passed to the initialization of the environment
+
+        Returns:
+            tuple: a tuple of two dictionaries (task_definition_kwargs, task_run_kwargs)
+        """
+        definition_kwarg_list = [
+            "taskRoleArn",
+            "executionRoleArn",
+            "volumes",
+            "placementConstraints",
+            "cpu",
+            "memory",
+            "tags",
+            "pidMode",
+            "ipcMode",
+            "proxyConfiguration",
+            "inferenceAccelerators",
+        ]
+
+        run_kwarg_list = [
+            "cluster",
+            "count",
+            "startedBy",
+            "group",
+            "placementConstraints",
+            "placementStrategy",
+            "platformVersion",
+            "networkConfiguration",
+            "tags",
+            "enableECSManagedTags",
+            "propagateTags",
+        ]
+
+        task_definition_kwargs = {}
+        for key, item in user_kwargs.items():
+            if key in definition_kwarg_list:
+                task_definition_kwargs.update({key: item})
+                self.logger.debug("{} = {}".format(key, item))
+
+        task_run_kwargs = {}
+        for key, item in user_kwargs.items():
+            if key in run_kwarg_list:
+                task_run_kwargs.update({key: item})
+                self.logger.debug("{} = {}".format(key, item))
+
+        # Check environment if keys were not provided
+        for key in definition_kwarg_list:
+            if not task_definition_kwargs.get(key) and os.getenv(key):
+                task_definition_kwargs.update({key: os.getenv(key)})
+                self.logger.debug("{} from environment variable".format(key))
+
+        for key in run_kwarg_list:
+            if not task_run_kwargs.get(key) and os.getenv(key):
+                task_run_kwargs.update({key: os.getenv(key)})
+                self.logger.debug("{} from environment variable".format(key))
+
+        return task_definition_kwargs, task_run_kwargs
 
     def deploy_flows(self, flow_runs: list) -> None:
         """
@@ -196,7 +173,7 @@
         Check if a task definition already exists for the flow
 
         Args:
-            - flow_runs (list): A list of GraphQLResult flow run objects
+            - flow_run (GraphQLResult): A GraphQLResult representing a flow run object
 
         Returns:
             - bool: whether or not a preexisting task definition is found for this flow
@@ -258,13 +235,6 @@
             }
         ]
 
-        # Assign repository credentials if they are specified
-        if self.repository_credentials:
-            self.logger.debug("Assigning repository credentials")
-            container_definitions[0]["repositoryCredentials"] = {
-                "credentialsParameter": self.repository_credentials
-            }
-
         # Register task definition
         self.logger.debug(
             "Registering task definition {}".format(
@@ -276,10 +246,7 @@
             containerDefinitions=container_definitions,
             requiresCompatibilities=["FARGATE"],
             networkMode="awsvpc",
-            cpu=self.task_cpu,
-            memory=self.task_memory,
-            taskRoleArn=self.task_role_arn,
-            executionRoleArn=self.execution_role_arn,
+            **self.task_definition_kwargs
         )
 
     def _run_task(self, flow_run: GraphQLResult) -> None:
@@ -305,20 +272,6 @@
             }
         ]
 
-        network_configuration = {
-            "awsvpcConfiguration": {
-                "subnets": self.subnets,
-                "assignPublicIp": self.assign_public_ip,
-            }
-        }
-
-        # Asssign task security groups if they are specified
-        if self.security_groups:
-            self.logger.debug("Assigning security groups")
-            network_configuration["awsvpcConfiguration"][
-                "securityGroups"
-            ] = self.security_groups
-
         # Run task
         self.logger.debug(
             "Running task using task definition {}".format(
@@ -326,13 +279,12 @@
             )
         )
         self.boto3_client.run_task(
-            cluster=self.cluster,
             taskDefinition="prefect-task-{}".format(
                 flow_run.flow.id[:8]  # type: ignore
             ),
             overrides={"containerOverrides": container_overrides},
             launchType="FARGATE",
-            networkConfiguration=network_configuration,
+            **self.task_run_kwargs
         )
 
 
