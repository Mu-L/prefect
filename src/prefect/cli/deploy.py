--- conflicted
+++ resolved
@@ -815,10 +815,6 @@
             and not work_pool.is_managed_pool
             and not active_workers
         ):
-<<<<<<< HEAD
-
-=======
->>>>>>> 6387a1b8
             app.console.print(
                 "\nTo execute flow runs from these deployments, start a worker in a"
                 " separate terminal that pulls work from the"
