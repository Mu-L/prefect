--- conflicted
+++ resolved
@@ -5,13 +5,8 @@
 from typing import List
 
 import pendulum
-import typer
 from rich.pretty import Pretty
-<<<<<<< HEAD
-=======
 from rich.table import Table
-from rich.traceback import Traceback
->>>>>>> 88d208f7
 
 from prefect.cli.base import PrefectTyper, app, console, exit_with_error
 from prefect.client import get_client
@@ -20,11 +15,7 @@
     deployment_specs_from_yaml,
     load_flow_from_deployment,
 )
-<<<<<<< HEAD
-from prefect.exceptions import ScriptError, SpecValidationError
-=======
-from prefect.exceptions import FlowScriptError, ObjectNotFound
->>>>>>> 88d208f7
+from prefect.exceptions import ObjectNotFound, ScriptError, SpecValidationError
 from prefect.orion.schemas.filters import FlowFilter
 
 deployment_app = PrefectTyper(
@@ -153,22 +144,7 @@
 
 
 @deployment_app.command()
-<<<<<<< HEAD
-@sync_compatible
 async def create(path: str):
-=======
-async def create(
-    path: Path = typer.Argument(
-        ...,
-        exists=True,
-        file_okay=True,
-        dir_okay=False,
-        writable=False,
-        readable=True,
-        resolve_path=False,
-    ),
-):
->>>>>>> 88d208f7
     """
     Create or update a deployment from a file.
 
