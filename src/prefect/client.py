--- conflicted
+++ resolved
@@ -15,24 +15,11 @@
 ```
 </div>
 """
-<<<<<<< HEAD
-import threading
+import warnings
 from collections import defaultdict
 from contextlib import AsyncExitStack, asynccontextmanager
-=======
-import warnings
->>>>>>> abd953d6
 from functools import wraps
-from typing import (
-    TYPE_CHECKING,
-    Any,
-    AsyncContextManager,
-    Dict,
-    Iterable,
-    List,
-    Optional,
-    Union,
-)
+from typing import TYPE_CHECKING, Any, Dict, Iterable, List, Optional, Union
 from uuid import UUID
 
 import anyio
@@ -44,13 +31,9 @@
 import prefect
 import prefect.exceptions
 import prefect.orion.schemas as schemas
-<<<<<<< HEAD
 import prefect.settings
-from prefect.blocks.core import Block, get_block_spec
-=======
 from prefect.blocks import storage
-from prefect.blocks.core import Block, create_block_from_api_block, get_block_spec
->>>>>>> abd953d6
+from prefect.blocks.core import Block, create_block_from_api_block
 from prefect.logging import get_logger
 from prefect.orion.api.server import ORION_API_VERSION, create_app
 from prefect.orion.orchestration.rules import OrchestrationResult
