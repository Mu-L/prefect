import asyncio
import base64
import datetime
import ssl
import warnings
from collections.abc import Iterable
from contextlib import AsyncExitStack
from logging import Logger
from typing import TYPE_CHECKING, Any, Literal, NoReturn, Optional, Union, overload
from uuid import UUID

import certifi
import httpcore
import httpx
import pendulum
import pydantic
from asgi_lifespan import LifespanManager
from packaging import version
from starlette import status
from typing_extensions import ParamSpec, Self, TypeVar

from prefect.client.orchestration._artifacts.client import (
    ArtifactClient,
    ArtifactAsyncClient,
    ArtifactCollectionClient,
    ArtifactCollectionAsyncClient,
)

from prefect.client.orchestration._concurrency_limits.client import (
    ConcurrencyLimitAsyncClient,
    ConcurrencyLimitClient,
)

from prefect.client.orchestration._logs.client import (
    LogClient,
    LogAsyncClient,
)
from prefect.client.orchestration._variables.client import (
    VariableClient,
    VariableAsyncClient,
)

from prefect.client.orchestration._deployments.client import (
    DeploymentClient,
    DeploymentAsyncClient,
)
from prefect.client.orchestration._automations.client import (
    AutomationClient,
    AutomationAsyncClient,
)
from prefect._experimental.sla.client import SlaClient, SlaAsyncClient

from prefect.client.orchestration._flows.client import (
    FlowClient,
    FlowAsyncClient,
)
from prefect.client.orchestration._flow_runs.client import (
    FlowRunClient,
    FlowRunAsyncClient,
)

import prefect
import prefect.exceptions
import prefect.settings
import prefect.states
from prefect.client.constants import SERVER_API_VERSION
from prefect.client.schemas import FlowRun, OrchestrationResult, TaskRun
from prefect.client.schemas.actions import (
    BlockDocumentCreate,
    BlockDocumentUpdate,
    BlockSchemaCreate,
    BlockTypeCreate,
    BlockTypeUpdate,
    FlowRunNotificationPolicyCreate,
    FlowRunNotificationPolicyUpdate,
    TaskRunCreate,
    TaskRunUpdate,
    WorkPoolCreate,
    WorkPoolUpdate,
    WorkQueueCreate,
    WorkQueueUpdate,
)
from prefect.client.schemas.filters import (
    DeploymentFilter,
    FlowFilter,
    FlowRunFilter,
    FlowRunNotificationPolicyFilter,
    TaskRunFilter,
    WorkerFilter,
    WorkPoolFilter,
    WorkQueueFilter,
    WorkQueueFilterName,
)
from prefect.client.schemas.objects import (
    BlockDocument,
    BlockSchema,
    BlockType,
    Constant,
    FlowRunNotificationPolicy,
    Parameter,
    TaskRunPolicy,
    TaskRunResult,
    Worker,
    WorkerMetadata,
    WorkPool,
    WorkQueue,
    WorkQueueStatusDetail,
)
from prefect.client.schemas.responses import (
    WorkerFlowRunResponse,
)
from prefect.client.schemas.sorting import (
    TaskRunSort,
)
from prefect.logging import get_logger
from prefect.settings import (
    PREFECT_API_AUTH_STRING,
    PREFECT_API_DATABASE_CONNECTION_URL,
    PREFECT_API_ENABLE_HTTP2,
    PREFECT_API_KEY,
    PREFECT_API_REQUEST_TIMEOUT,
    PREFECT_API_SSL_CERT_FILE,
    PREFECT_API_TLS_INSECURE_SKIP_VERIFY,
    PREFECT_API_URL,
    PREFECT_CLIENT_CSRF_SUPPORT_ENABLED,
    PREFECT_CLOUD_API_URL,
    PREFECT_SERVER_ALLOW_EPHEMERAL_MODE,
    PREFECT_TESTING_UNIT_TEST_MODE,
    get_current_settings,
)

if TYPE_CHECKING:
    from prefect.tasks import Task as TaskObject

from prefect.client.base import (
    ASGIApp,
    PrefectHttpxAsyncClient,
    PrefectHttpxSyncClient,
    ServerType,
    app_lifespan_context,
)

P = ParamSpec("P")
R = TypeVar("R", infer_variance=True)
T = TypeVar("T")


@overload
def get_client(
    *,
    httpx_settings: Optional[dict[str, Any]] = ...,
    sync_client: Literal[False] = False,
) -> "PrefectClient":
    ...


@overload
def get_client(
    *, httpx_settings: Optional[dict[str, Any]] = ..., sync_client: Literal[True] = ...
) -> "SyncPrefectClient":
    ...


def get_client(
    httpx_settings: Optional[dict[str, Any]] = None, sync_client: bool = False
) -> Union["SyncPrefectClient", "PrefectClient"]:
    """
    Retrieve a HTTP client for communicating with the Prefect REST API.

    The client must be context managed; for example:

    ```python
    async with get_client() as client:
        await client.hello()
    ```

    To return a synchronous client, pass sync_client=True:

    ```python
    with get_client(sync_client=True) as client:
        client.hello()
    ```
    """
    import prefect.context

    # try to load clients from a client context, if possible
    # only load clients that match the provided config / loop
    try:
        loop = asyncio.get_running_loop()
    except RuntimeError:
        loop = None

    if sync_client:
        if client_ctx := prefect.context.SyncClientContext.get():
            if (
                client_ctx.client
                and getattr(client_ctx, "_httpx_settings", None) == httpx_settings
            ):
                return client_ctx.client
    else:
        if client_ctx := prefect.context.AsyncClientContext.get():
            if (
                client_ctx.client
                and getattr(client_ctx, "_httpx_settings", None) == httpx_settings
                and loop in (getattr(client_ctx.client, "_loop", None), None)
            ):
                return client_ctx.client

    api: str = PREFECT_API_URL.value()
    server_type = None

    if not api and PREFECT_SERVER_ALLOW_EPHEMERAL_MODE:
        # create an ephemeral API if none was provided
        from prefect.server.api.server import SubprocessASGIServer

        server = SubprocessASGIServer()
        server.start()
        assert server.server_process is not None, "Server process did not start"

        api = server.api_url
        server_type = ServerType.EPHEMERAL
    elif not api and not PREFECT_SERVER_ALLOW_EPHEMERAL_MODE:
        raise ValueError(
            "No Prefect API URL provided. Please set PREFECT_API_URL to the address of a running Prefect server."
        )

    if sync_client:
        return SyncPrefectClient(
            api,
            auth_string=PREFECT_API_AUTH_STRING.value(),
            api_key=PREFECT_API_KEY.value(),
            httpx_settings=httpx_settings,
            server_type=server_type,
        )
    else:
        return PrefectClient(
            api,
            auth_string=PREFECT_API_AUTH_STRING.value(),
            api_key=PREFECT_API_KEY.value(),
            httpx_settings=httpx_settings,
            server_type=server_type,
        )


class PrefectClient(
    ArtifactAsyncClient,
    ArtifactCollectionAsyncClient,
    LogAsyncClient,
    VariableAsyncClient,
    ConcurrencyLimitAsyncClient,
    DeploymentAsyncClient,
    AutomationAsyncClient,
<<<<<<< HEAD
    SlaAsyncClient,
=======
    FlowRunAsyncClient,
    FlowAsyncClient,
>>>>>>> ee519b2b
):
    """
    An asynchronous client for interacting with the [Prefect REST API](/api-ref/rest-api/).

    Args:
        api: the REST API URL or FastAPI application to connect to
        api_key: An optional API key for authentication.
        api_version: The API version this client is compatible with.
        httpx_settings: An optional dictionary of settings to pass to the underlying
            `httpx.AsyncClient`

    Examples:

        Say hello to a Prefect REST API

        <div class="terminal">
        ```
        >>> async with get_client() as client:
        >>>     response = await client.hello()
        >>>
        >>> print(response.json())
        👋
        ```
        </div>
    """

    def __init__(
        self,
        api: Union[str, ASGIApp],
        *,
        auth_string: Optional[str] = None,
        api_key: Optional[str] = None,
        api_version: Optional[str] = None,
        httpx_settings: Optional[dict[str, Any]] = None,
        server_type: Optional[ServerType] = None,
    ) -> None:
        httpx_settings = httpx_settings.copy() if httpx_settings else {}
        httpx_settings.setdefault("headers", {})

        if PREFECT_API_TLS_INSECURE_SKIP_VERIFY:
            # Create an unverified context for insecure connections
            ctx = ssl.create_default_context()
            ctx.check_hostname = False
            ctx.verify_mode = ssl.CERT_NONE
            httpx_settings.setdefault("verify", ctx)
        else:
            cert_file = PREFECT_API_SSL_CERT_FILE.value()
            if not cert_file:
                cert_file = certifi.where()
            # Create a verified context with the certificate file
            ctx = ssl.create_default_context(cafile=cert_file)
            httpx_settings.setdefault("verify", ctx)

        if api_version is None:
            api_version = SERVER_API_VERSION
        httpx_settings["headers"].setdefault("X-PREFECT-API-VERSION", api_version)
        if api_key:
            httpx_settings["headers"].setdefault("Authorization", f"Bearer {api_key}")

        if auth_string:
            token = base64.b64encode(auth_string.encode("utf-8")).decode("utf-8")
            httpx_settings["headers"].setdefault("Authorization", f"Basic {token}")

        # Context management
        self._context_stack: int = 0
        self._exit_stack = AsyncExitStack()
        self._ephemeral_app: Optional[ASGIApp] = None
        self.manage_lifespan = True
        self.server_type: ServerType

        # Only set if this client started the lifespan of the application
        self._ephemeral_lifespan: Optional[LifespanManager] = None

        self._closed = False
        self._started = False

        # Connect to an external application
        if isinstance(api, str):
            if httpx_settings.get("app"):
                raise ValueError(
                    "Invalid httpx settings: `app` cannot be set when providing an "
                    "api url. `app` is only for use with ephemeral instances. Provide "
                    "it as the `api` parameter instead."
                )
            httpx_settings.setdefault("base_url", api)

            # See https://www.python-httpx.org/advanced/#pool-limit-configuration
            httpx_settings.setdefault(
                "limits",
                httpx.Limits(
                    # We see instability when allowing the client to open many connections at once.
                    # Limiting concurrency results in more stable performance.
                    max_connections=16,
                    max_keepalive_connections=8,
                    # The Prefect Cloud LB will keep connections alive for 30s.
                    # Only allow the client to keep connections alive for 25s.
                    keepalive_expiry=25,
                ),
            )

            # See https://www.python-httpx.org/http2/
            # Enabling HTTP/2 support on the client does not necessarily mean that your requests
            # and responses will be transported over HTTP/2, since both the client and the server
            # need to support HTTP/2. If you connect to a server that only supports HTTP/1.1 the
            # client will use a standard HTTP/1.1 connection instead.
            httpx_settings.setdefault("http2", PREFECT_API_ENABLE_HTTP2.value())

            if server_type:
                self.server_type = server_type
            else:
                self.server_type = (
                    ServerType.CLOUD
                    if api.startswith(PREFECT_CLOUD_API_URL.value())
                    else ServerType.SERVER
                )

        # Connect to an in-process application
        else:
            self._ephemeral_app = api
            self.server_type = ServerType.EPHEMERAL

            # When using an ephemeral server, server-side exceptions can be raised
            # client-side breaking all of our response error code handling. To work
            # around this, we create an ASGI transport with application exceptions
            # disabled instead of using the application directly.
            # refs:
            # - https://github.com/PrefectHQ/prefect/pull/9637
            # - https://github.com/encode/starlette/blob/d3a11205ed35f8e5a58a711db0ff59c86fa7bb31/starlette/middleware/errors.py#L184
            # - https://github.com/tiangolo/fastapi/blob/8cc967a7605d3883bd04ceb5d25cc94ae079612f/fastapi/applications.py#L163-L164
            httpx_settings.setdefault(
                "transport",
                httpx.ASGITransport(
                    app=self._ephemeral_app, raise_app_exceptions=False
                ),
            )
            httpx_settings.setdefault("base_url", "http://ephemeral-prefect/api")

        # See https://www.python-httpx.org/advanced/#timeout-configuration
        httpx_settings.setdefault(
            "timeout",
            httpx.Timeout(
                connect=PREFECT_API_REQUEST_TIMEOUT.value(),
                read=PREFECT_API_REQUEST_TIMEOUT.value(),
                write=PREFECT_API_REQUEST_TIMEOUT.value(),
                pool=PREFECT_API_REQUEST_TIMEOUT.value(),
            ),
        )

        if not PREFECT_TESTING_UNIT_TEST_MODE:
            httpx_settings.setdefault("follow_redirects", True)

        enable_csrf_support = (
            self.server_type != ServerType.CLOUD
            and PREFECT_CLIENT_CSRF_SUPPORT_ENABLED.value()
        )

        self._client = PrefectHttpxAsyncClient(
            **httpx_settings, enable_csrf_support=enable_csrf_support
        )
        self._loop = None

        # See https://www.python-httpx.org/advanced/#custom-transports
        #
        # If we're using an HTTP/S client (not the ephemeral client), adjust the
        # transport to add retries _after_ it is instantiated. If we alter the transport
        # before instantiation, the transport will not be aware of proxies unless we
        # reproduce all of the logic to make it so.
        #
        # Only alter the transport to set our default of 3 retries, don't modify any
        # transport a user may have provided via httpx_settings.
        #
        # Making liberal use of getattr and isinstance checks here to avoid any
        # surprises if the internals of httpx or httpcore change on us
        if isinstance(api, str) and not httpx_settings.get("transport"):
            transport_for_url = getattr(self._client, "_transport_for_url", None)
            if callable(transport_for_url):
                server_transport = transport_for_url(httpx.URL(api))
                if isinstance(server_transport, httpx.AsyncHTTPTransport):
                    pool = getattr(server_transport, "_pool", None)
                    if isinstance(pool, httpcore.AsyncConnectionPool):
                        setattr(pool, "_retries", 3)

        self.logger: Logger = get_logger("client")

    @property
    def api_url(self) -> httpx.URL:
        """
        Get the base URL for the API.
        """
        return self._client.base_url

    # API methods ----------------------------------------------------------------------

    async def api_healthcheck(self) -> Optional[Exception]:
        """
        Attempts to connect to the API and returns the encountered exception if not
        successful.

        If successful, returns `None`.
        """
        try:
            await self._client.get("/health")
            return None
        except Exception as exc:
            return exc

    async def hello(self) -> httpx.Response:
        """
        Send a GET request to /hello for testing purposes.
        """
        return await self._client.get("/hello")

    async def create_work_queue(
        self,
        name: str,
        description: Optional[str] = None,
        is_paused: Optional[bool] = None,
        concurrency_limit: Optional[int] = None,
        priority: Optional[int] = None,
        work_pool_name: Optional[str] = None,
    ) -> WorkQueue:
        """
        Create a work queue.

        Args:
            name: a unique name for the work queue
            description: An optional description for the work queue.
            is_paused: Whether or not the work queue is paused.
            concurrency_limit: An optional concurrency limit for the work queue.
            priority: The queue's priority. Lower values are higher priority (1 is the highest).
            work_pool_name: The name of the work pool to use for this queue.

        Raises:
            prefect.exceptions.ObjectAlreadyExists: If request returns 409
            httpx.RequestError: If request fails

        Returns:
            The created work queue
        """
        create_model = WorkQueueCreate(name=name, filter=None)
        if description is not None:
            create_model.description = description
        if is_paused is not None:
            create_model.is_paused = is_paused
        if concurrency_limit is not None:
            create_model.concurrency_limit = concurrency_limit
        if priority is not None:
            create_model.priority = priority

        data = create_model.model_dump(mode="json")
        try:
            if work_pool_name is not None:
                response = await self._client.post(
                    f"/work_pools/{work_pool_name}/queues", json=data
                )
            else:
                response = await self._client.post("/work_queues/", json=data)
        except httpx.HTTPStatusError as e:
            if e.response.status_code == status.HTTP_409_CONFLICT:
                raise prefect.exceptions.ObjectAlreadyExists(http_exc=e) from e
            elif e.response.status_code == status.HTTP_404_NOT_FOUND:
                raise prefect.exceptions.ObjectNotFound(http_exc=e) from e
            else:
                raise
        return WorkQueue.model_validate(response.json())

    async def read_work_queue_by_name(
        self,
        name: str,
        work_pool_name: Optional[str] = None,
    ) -> WorkQueue:
        """
        Read a work queue by name.

        Args:
            name (str): a unique name for the work queue
            work_pool_name (str, optional): the name of the work pool
                the queue belongs to.

        Raises:
            prefect.exceptions.ObjectNotFound: if no work queue is found
            httpx.HTTPStatusError: other status errors

        Returns:
            WorkQueue: a work queue API object
        """
        try:
            if work_pool_name is not None:
                response = await self._client.get(
                    f"/work_pools/{work_pool_name}/queues/{name}"
                )
            else:
                response = await self._client.get(f"/work_queues/name/{name}")
        except httpx.HTTPStatusError as e:
            if e.response.status_code == status.HTTP_404_NOT_FOUND:
                raise prefect.exceptions.ObjectNotFound(http_exc=e) from e
            else:
                raise

        return WorkQueue.model_validate(response.json())

    async def update_work_queue(self, id: UUID, **kwargs: Any) -> None:
        """
        Update properties of a work queue.

        Args:
            id: the ID of the work queue to update
            **kwargs: the fields to update

        Raises:
            ValueError: if no kwargs are provided
            prefect.exceptions.ObjectNotFound: if request returns 404
            httpx.RequestError: if the request fails

        """
        if not kwargs:
            raise ValueError("No fields provided to update.")

        data = WorkQueueUpdate(**kwargs).model_dump(mode="json", exclude_unset=True)
        try:
            await self._client.patch(f"/work_queues/{id}", json=data)
        except httpx.HTTPStatusError as e:
            if e.response.status_code == status.HTTP_404_NOT_FOUND:
                raise prefect.exceptions.ObjectNotFound(http_exc=e) from e
            else:
                raise

    async def get_runs_in_work_queue(
        self,
        id: UUID,
        limit: int = 10,
        scheduled_before: Optional[datetime.datetime] = None,
    ) -> list[FlowRun]:
        """
        Read flow runs off a work queue.

        Args:
            id: the id of the work queue to read from
            limit: a limit on the number of runs to return
            scheduled_before: a timestamp; only runs scheduled before this time will be returned.
                Defaults to now.

        Raises:
            prefect.exceptions.ObjectNotFound: If request returns 404
            httpx.RequestError: If request fails

        Returns:
            List[FlowRun]: a list of FlowRun objects read from the queue
        """
        if scheduled_before is None:
            scheduled_before = pendulum.now("UTC")

        try:
            response = await self._client.post(
                f"/work_queues/{id}/get_runs",
                json={
                    "limit": limit,
                    "scheduled_before": scheduled_before.isoformat(),
                },
            )
        except httpx.HTTPStatusError as e:
            if e.response.status_code == status.HTTP_404_NOT_FOUND:
                raise prefect.exceptions.ObjectNotFound(http_exc=e) from e
            else:
                raise
        return pydantic.TypeAdapter(list[FlowRun]).validate_python(response.json())

    async def read_work_queue(
        self,
        id: UUID,
    ) -> WorkQueue:
        """
        Read a work queue.

        Args:
            id: the id of the work queue to load

        Raises:
            prefect.exceptions.ObjectNotFound: If request returns 404
            httpx.RequestError: If request fails

        Returns:
            WorkQueue: an instantiated WorkQueue object
        """
        try:
            response = await self._client.get(f"/work_queues/{id}")
        except httpx.HTTPStatusError as e:
            if e.response.status_code == status.HTTP_404_NOT_FOUND:
                raise prefect.exceptions.ObjectNotFound(http_exc=e) from e
            else:
                raise
        return WorkQueue.model_validate(response.json())

    async def read_work_queue_status(
        self,
        id: UUID,
    ) -> WorkQueueStatusDetail:
        """
        Read a work queue status.

        Args:
            id: the id of the work queue to load

        Raises:
            prefect.exceptions.ObjectNotFound: If request returns 404
            httpx.RequestError: If request fails

        Returns:
            WorkQueueStatus: an instantiated WorkQueueStatus object
        """
        try:
            response = await self._client.get(f"/work_queues/{id}/status")
        except httpx.HTTPStatusError as e:
            if e.response.status_code == status.HTTP_404_NOT_FOUND:
                raise prefect.exceptions.ObjectNotFound(http_exc=e) from e
            else:
                raise
        return WorkQueueStatusDetail.model_validate(response.json())

    async def match_work_queues(
        self,
        prefixes: list[str],
        work_pool_name: Optional[str] = None,
    ) -> list[WorkQueue]:
        """
        Query the Prefect API for work queues with names with a specific prefix.

        Args:
            prefixes: a list of strings used to match work queue name prefixes
            work_pool_name: an optional work pool name to scope the query to

        Returns:
            a list of WorkQueue model representations
                of the work queues
        """
        page_length = 100
        current_page = 0
        work_queues: list[WorkQueue] = []

        while True:
            new_queues = await self.read_work_queues(
                work_pool_name=work_pool_name,
                offset=current_page * page_length,
                limit=page_length,
                work_queue_filter=WorkQueueFilter(
                    name=WorkQueueFilterName(startswith_=prefixes)
                ),
            )
            if not new_queues:
                break
            work_queues += new_queues
            current_page += 1

        return work_queues

    async def delete_work_queue_by_id(
        self,
        id: UUID,
    ) -> None:
        """
        Delete a work queue by its ID.

        Args:
            id: the id of the work queue to delete

        Raises:
            prefect.exceptions.ObjectNotFound: If request returns 404
            httpx.RequestError: If requests fails
        """
        try:
            await self._client.delete(
                f"/work_queues/{id}",
            )
        except httpx.HTTPStatusError as e:
            if e.response.status_code == status.HTTP_404_NOT_FOUND:
                raise prefect.exceptions.ObjectNotFound(http_exc=e) from e
            else:
                raise

    async def create_block_type(self, block_type: BlockTypeCreate) -> BlockType:
        """
        Create a block type in the Prefect API.
        """
        try:
            response = await self._client.post(
                "/block_types/",
                json=block_type.model_dump(
                    mode="json", exclude_unset=True, exclude={"id"}
                ),
            )
        except httpx.HTTPStatusError as e:
            if e.response.status_code == status.HTTP_409_CONFLICT:
                raise prefect.exceptions.ObjectAlreadyExists(http_exc=e) from e
            else:
                raise
        return BlockType.model_validate(response.json())

    async def create_block_schema(self, block_schema: BlockSchemaCreate) -> BlockSchema:
        """
        Create a block schema in the Prefect API.
        """
        try:
            response = await self._client.post(
                "/block_schemas/",
                json=block_schema.model_dump(
                    mode="json",
                    exclude_unset=True,
                    exclude={"id", "block_type", "checksum"},
                ),
            )
        except httpx.HTTPStatusError as e:
            if e.response.status_code == status.HTTP_409_CONFLICT:
                raise prefect.exceptions.ObjectAlreadyExists(http_exc=e) from e
            else:
                raise
        return BlockSchema.model_validate(response.json())

    async def create_block_document(
        self,
        block_document: Union[BlockDocument, BlockDocumentCreate],
        include_secrets: bool = True,
    ) -> BlockDocument:
        """
        Create a block document in the Prefect API. This data is used to configure a
        corresponding Block.

        Args:
            include_secrets (bool): whether to include secret values
                on the stored Block, corresponding to Pydantic's `SecretStr` and
                `SecretBytes` fields. Note Blocks may not work as expected if
                this is set to `False`.
        """
        block_document_data = block_document.model_dump(
            mode="json",
            exclude_unset=True,
            exclude={"id", "block_schema", "block_type"},
            context={"include_secrets": include_secrets},
            serialize_as_any=True,
        )
        try:
            response = await self._client.post(
                "/block_documents/",
                json=block_document_data,
            )
        except httpx.HTTPStatusError as e:
            if e.response.status_code == status.HTTP_409_CONFLICT:
                raise prefect.exceptions.ObjectAlreadyExists(http_exc=e) from e
            else:
                raise
        return BlockDocument.model_validate(response.json())

    async def update_block_document(
        self,
        block_document_id: UUID,
        block_document: BlockDocumentUpdate,
    ) -> None:
        """
        Update a block document in the Prefect API.
        """
        try:
            await self._client.patch(
                f"/block_documents/{block_document_id}",
                json=block_document.model_dump(
                    mode="json",
                    exclude_unset=True,
                    include={"data", "merge_existing_data", "block_schema_id"},
                ),
            )
        except httpx.HTTPStatusError as e:
            if e.response.status_code == status.HTTP_404_NOT_FOUND:
                raise prefect.exceptions.ObjectNotFound(http_exc=e) from e
            else:
                raise

    async def delete_block_document(self, block_document_id: UUID) -> None:
        """
        Delete a block document.
        """
        try:
            await self._client.delete(f"/block_documents/{block_document_id}")
        except httpx.HTTPStatusError as e:
            if e.response.status_code == 404:
                raise prefect.exceptions.ObjectNotFound(http_exc=e) from e
            else:
                raise

    async def read_block_type_by_slug(self, slug: str) -> BlockType:
        """
        Read a block type by its slug.
        """
        try:
            response = await self._client.get(f"/block_types/slug/{slug}")
        except httpx.HTTPStatusError as e:
            if e.response.status_code == status.HTTP_404_NOT_FOUND:
                raise prefect.exceptions.ObjectNotFound(http_exc=e) from e
            else:
                raise
        return BlockType.model_validate(response.json())

    async def read_block_schema_by_checksum(
        self, checksum: str, version: Optional[str] = None
    ) -> BlockSchema:
        """
        Look up a block schema checksum
        """
        try:
            url = f"/block_schemas/checksum/{checksum}"
            if version is not None:
                url = f"{url}?version={version}"
            response = await self._client.get(url)
        except httpx.HTTPStatusError as e:
            if e.response.status_code == status.HTTP_404_NOT_FOUND:
                raise prefect.exceptions.ObjectNotFound(http_exc=e) from e
            else:
                raise
        return BlockSchema.model_validate(response.json())

    async def update_block_type(
        self, block_type_id: UUID, block_type: BlockTypeUpdate
    ) -> None:
        """
        Update a block document in the Prefect API.
        """
        try:
            await self._client.patch(
                f"/block_types/{block_type_id}",
                json=block_type.model_dump(
                    mode="json",
                    exclude_unset=True,
                    include=BlockTypeUpdate.updatable_fields(),
                ),
            )
        except httpx.HTTPStatusError as e:
            if e.response.status_code == status.HTTP_404_NOT_FOUND:
                raise prefect.exceptions.ObjectNotFound(http_exc=e) from e
            else:
                raise

    async def delete_block_type(self, block_type_id: UUID) -> None:
        """
        Delete a block type.
        """
        try:
            await self._client.delete(f"/block_types/{block_type_id}")
        except httpx.HTTPStatusError as e:
            if e.response.status_code == 404:
                raise prefect.exceptions.ObjectNotFound(http_exc=e) from e
            elif (
                e.response.status_code == status.HTTP_403_FORBIDDEN
                and e.response.json()["detail"]
                == "protected block types cannot be deleted."
            ):
                raise prefect.exceptions.ProtectedBlockError(
                    "Protected block types cannot be deleted."
                ) from e
            else:
                raise

    async def read_block_types(self) -> list[BlockType]:
        """
        Read all block types
        Raises:
            httpx.RequestError: if the block types were not found

        Returns:
            List of BlockTypes.
        """
        response = await self._client.post("/block_types/filter", json={})
        return pydantic.TypeAdapter(list[BlockType]).validate_python(response.json())

    async def read_block_schemas(self) -> list[BlockSchema]:
        """
        Read all block schemas
        Raises:
            httpx.RequestError: if a valid block schema was not found

        Returns:
            A BlockSchema.
        """
        response = await self._client.post("/block_schemas/filter", json={})
        return pydantic.TypeAdapter(list[BlockSchema]).validate_python(response.json())

    async def get_most_recent_block_schema_for_block_type(
        self,
        block_type_id: UUID,
    ) -> Optional[BlockSchema]:
        """
        Fetches the most recent block schema for a specified block type ID.

        Args:
            block_type_id: The ID of the block type.

        Raises:
            httpx.RequestError: If the request fails for any reason.

        Returns:
            The most recent block schema or None.
        """
        try:
            response = await self._client.post(
                "/block_schemas/filter",
                json={
                    "block_schemas": {"block_type_id": {"any_": [str(block_type_id)]}},
                    "limit": 1,
                },
            )
        except httpx.HTTPStatusError:
            raise
        return (
            BlockSchema.model_validate(response.json()[0]) if response.json() else None
        )

    async def read_block_document(
        self,
        block_document_id: UUID,
        include_secrets: bool = True,
    ) -> BlockDocument:
        """
        Read the block document with the specified ID.

        Args:
            block_document_id: the block document id
            include_secrets (bool): whether to include secret values
                on the Block, corresponding to Pydantic's `SecretStr` and
                `SecretBytes` fields. These fields are automatically obfuscated
                by Pydantic, but users can additionally choose not to receive
                their values from the API. Note that any business logic on the
                Block may not work if this is `False`.

        Raises:
            httpx.RequestError: if the block document was not found for any reason

        Returns:
            A block document or None.
        """
        assert (
            block_document_id is not None
        ), "Unexpected ID on block document. Was it persisted?"
        try:
            response = await self._client.get(
                f"/block_documents/{block_document_id}",
                params=dict(include_secrets=include_secrets),
            )
        except httpx.HTTPStatusError as e:
            if e.response.status_code == status.HTTP_404_NOT_FOUND:
                raise prefect.exceptions.ObjectNotFound(http_exc=e) from e
            else:
                raise
        return BlockDocument.model_validate(response.json())

    async def read_block_document_by_name(
        self,
        name: str,
        block_type_slug: str,
        include_secrets: bool = True,
    ) -> BlockDocument:
        """
        Read the block document with the specified name that corresponds to a
        specific block type name.

        Args:
            name: The block document name.
            block_type_slug: The block type slug.
            include_secrets (bool): whether to include secret values
                on the Block, corresponding to Pydantic's `SecretStr` and
                `SecretBytes` fields. These fields are automatically obfuscated
                by Pydantic, but users can additionally choose not to receive
                their values from the API. Note that any business logic on the
                Block may not work if this is `False`.

        Raises:
            httpx.RequestError: if the block document was not found for any reason

        Returns:
            A block document or None.
        """
        try:
            response = await self._client.get(
                f"/block_types/slug/{block_type_slug}/block_documents/name/{name}",
                params=dict(include_secrets=include_secrets),
            )
        except httpx.HTTPStatusError as e:
            if e.response.status_code == status.HTTP_404_NOT_FOUND:
                raise prefect.exceptions.ObjectNotFound(http_exc=e) from e
            else:
                raise
        return BlockDocument.model_validate(response.json())

    async def read_block_documents(
        self,
        block_schema_type: Optional[str] = None,
        offset: Optional[int] = None,
        limit: Optional[int] = None,
        include_secrets: bool = True,
    ) -> list[BlockDocument]:
        """
        Read block documents

        Args:
            block_schema_type: an optional block schema type
            offset: an offset
            limit: the number of blocks to return
            include_secrets (bool): whether to include secret values
                on the Block, corresponding to Pydantic's `SecretStr` and
                `SecretBytes` fields. These fields are automatically obfuscated
                by Pydantic, but users can additionally choose not to receive
                their values from the API. Note that any business logic on the
                Block may not work if this is `False`.

        Returns:
            A list of block documents
        """
        response = await self._client.post(
            "/block_documents/filter",
            json=dict(
                block_schema_type=block_schema_type,
                offset=offset,
                limit=limit,
                include_secrets=include_secrets,
            ),
        )
        return pydantic.TypeAdapter(list[BlockDocument]).validate_python(
            response.json()
        )

    async def read_block_documents_by_type(
        self,
        block_type_slug: str,
        offset: Optional[int] = None,
        limit: Optional[int] = None,
        include_secrets: bool = True,
    ) -> list[BlockDocument]:
        """Retrieve block documents by block type slug.

        Args:
            block_type_slug: The block type slug.
            offset: an offset
            limit: the number of blocks to return
            include_secrets: whether to include secret values

        Returns:
            A list of block documents
        """
        response = await self._client.get(
            f"/block_types/slug/{block_type_slug}/block_documents",
            params=dict(
                offset=offset,
                limit=limit,
                include_secrets=include_secrets,
            ),
        )

        return pydantic.TypeAdapter(list[BlockDocument]).validate_python(
            response.json()
        )

    async def set_task_run_name(self, task_run_id: UUID, name: str) -> httpx.Response:
        task_run_data = TaskRunUpdate(name=name)
        return await self._client.patch(
            f"/task_runs/{task_run_id}",
            json=task_run_data.model_dump(mode="json", exclude_unset=True),
        )

    async def create_task_run(
        self,
        task: "TaskObject[P, R]",
        flow_run_id: Optional[UUID],
        dynamic_key: str,
        id: Optional[UUID] = None,
        name: Optional[str] = None,
        extra_tags: Optional[Iterable[str]] = None,
        state: Optional[prefect.states.State[R]] = None,
        task_inputs: Optional[
            dict[
                str,
                list[
                    Union[
                        TaskRunResult,
                        Parameter,
                        Constant,
                    ]
                ],
            ]
        ] = None,
    ) -> TaskRun:
        """
        Create a task run

        Args:
            task: The Task to run
            flow_run_id: The flow run id with which to associate the task run
            dynamic_key: A key unique to this particular run of a Task within the flow
            id: An optional ID for the task run. If not provided, one will be generated
                server-side.
            name: An optional name for the task run
            extra_tags: an optional list of extra tags to apply to the task run in
                addition to `task.tags`
            state: The initial state for the run. If not provided, defaults to
                `Pending` for now. Should always be a `Scheduled` type.
            task_inputs: the set of inputs passed to the task

        Returns:
            The created task run.
        """
        tags = set(task.tags).union(extra_tags or [])

        if state is None:
            state = prefect.states.Pending()

        retry_delay = task.retry_delay_seconds
        if isinstance(retry_delay, list):
            retry_delay = [int(rd) for rd in retry_delay]
        elif isinstance(retry_delay, float):
            retry_delay = int(retry_delay)

        task_run_data = TaskRunCreate(
            id=id,
            name=name,
            flow_run_id=flow_run_id,
            task_key=task.task_key,
            dynamic_key=str(dynamic_key),
            tags=list(tags),
            task_version=task.version,
            empirical_policy=TaskRunPolicy(
                retries=task.retries,
                retry_delay=retry_delay,
                retry_jitter_factor=task.retry_jitter_factor,
            ),
            state=state.to_state_create(),
            task_inputs=task_inputs or {},
        )
        content = task_run_data.model_dump_json(exclude={"id"} if id is None else None)

        response = await self._client.post("/task_runs/", content=content)
        return TaskRun.model_validate(response.json())

    async def read_task_run(self, task_run_id: UUID) -> TaskRun:
        """
        Query the Prefect API for a task run by id.

        Args:
            task_run_id: the task run ID of interest

        Returns:
            a Task Run model representation of the task run
        """
        try:
            response = await self._client.get(f"/task_runs/{task_run_id}")
            return TaskRun.model_validate(response.json())
        except httpx.HTTPStatusError as e:
            if e.response.status_code == status.HTTP_404_NOT_FOUND:
                raise prefect.exceptions.ObjectNotFound(http_exc=e) from e
            else:
                raise

    async def read_task_runs(
        self,
        *,
        flow_filter: Optional[FlowFilter] = None,
        flow_run_filter: Optional[FlowRunFilter] = None,
        task_run_filter: Optional[TaskRunFilter] = None,
        deployment_filter: Optional[DeploymentFilter] = None,
        sort: Optional[TaskRunSort] = None,
        limit: Optional[int] = None,
        offset: int = 0,
    ) -> list[TaskRun]:
        """
        Query the Prefect API for task runs. Only task runs matching all criteria will
        be returned.

        Args:
            flow_filter: filter criteria for flows
            flow_run_filter: filter criteria for flow runs
            task_run_filter: filter criteria for task runs
            deployment_filter: filter criteria for deployments
            sort: sort criteria for the task runs
            limit: a limit for the task run query
            offset: an offset for the task run query

        Returns:
            a list of Task Run model representations
                of the task runs
        """
        body: dict[str, Any] = {
            "flows": flow_filter.model_dump(mode="json") if flow_filter else None,
            "flow_runs": (
                flow_run_filter.model_dump(mode="json", exclude_unset=True)
                if flow_run_filter
                else None
            ),
            "task_runs": (
                task_run_filter.model_dump(mode="json") if task_run_filter else None
            ),
            "deployments": (
                deployment_filter.model_dump(mode="json") if deployment_filter else None
            ),
            "sort": sort,
            "limit": limit,
            "offset": offset,
        }
        response = await self._client.post("/task_runs/filter", json=body)
        return pydantic.TypeAdapter(list[TaskRun]).validate_python(response.json())

    async def delete_task_run(self, task_run_id: UUID) -> None:
        """
        Delete a task run by id.

        Args:
            task_run_id: the task run ID of interest
        Raises:
            prefect.exceptions.ObjectNotFound: If request returns 404
            httpx.RequestError: If requests fails
        """
        try:
            await self._client.delete(f"/task_runs/{task_run_id}")
        except httpx.HTTPStatusError as e:
            if e.response.status_code == 404:
                raise prefect.exceptions.ObjectNotFound(http_exc=e) from e
            else:
                raise

    async def set_task_run_state(
        self,
        task_run_id: UUID,
        state: prefect.states.State[T],
        force: bool = False,
    ) -> OrchestrationResult[T]:
        """
        Set the state of a task run.

        Args:
            task_run_id: the id of the task run
            state: the state to set
            force: if True, disregard orchestration logic when setting the state,
                forcing the Prefect API to accept the state

        Returns:
            an OrchestrationResult model representation of state orchestration output
        """
        state_create = state.to_state_create()
        state_create.state_details.task_run_id = task_run_id
        response = await self._client.post(
            f"/task_runs/{task_run_id}/set_state",
            json=dict(state=state_create.model_dump(mode="json"), force=force),
        )
        result: OrchestrationResult[T] = OrchestrationResult.model_validate(
            response.json()
        )
        return result

    async def read_task_run_states(
        self, task_run_id: UUID
    ) -> list[prefect.states.State]:
        """
        Query for the states of a task run

        Args:
            task_run_id: the id of the task run

        Returns:
            a list of State model representations of the task run states
        """
        response = await self._client.get(
            "/task_run_states/", params=dict(task_run_id=str(task_run_id))
        )
        return pydantic.TypeAdapter(list[prefect.states.State]).validate_python(
            response.json()
        )

    async def create_flow_run_notification_policy(
        self,
        block_document_id: UUID,
        is_active: bool = True,
        tags: Optional[list[str]] = None,
        state_names: Optional[list[str]] = None,
        message_template: Optional[str] = None,
    ) -> UUID:
        """
        Create a notification policy for flow runs

        Args:
            block_document_id: The block document UUID
            is_active: Whether the notification policy is active
            tags: List of flow tags
            state_names: List of state names
            message_template: Notification message template
        """
        if tags is None:
            tags = []
        if state_names is None:
            state_names = []

        policy = FlowRunNotificationPolicyCreate(
            block_document_id=block_document_id,
            is_active=is_active,
            tags=tags,
            state_names=state_names,
            message_template=message_template,
        )
        response = await self._client.post(
            "/flow_run_notification_policies/",
            json=policy.model_dump(mode="json"),
        )

        policy_id = response.json().get("id")
        if not policy_id:
            raise httpx.RequestError(f"Malformed response: {response}")

        return UUID(policy_id)

    async def delete_flow_run_notification_policy(
        self,
        id: UUID,
    ) -> None:
        """
        Delete a flow run notification policy by id.

        Args:
            id: UUID of the flow run notification policy to delete.
        Raises:
            prefect.exceptions.ObjectNotFound: If request returns 404
            httpx.RequestError: If requests fails
        """
        try:
            await self._client.delete(f"/flow_run_notification_policies/{id}")
        except httpx.HTTPStatusError as e:
            if e.response.status_code == status.HTTP_404_NOT_FOUND:
                raise prefect.exceptions.ObjectNotFound(http_exc=e) from e
            else:
                raise

    async def update_flow_run_notification_policy(
        self,
        id: UUID,
        block_document_id: Optional[UUID] = None,
        is_active: Optional[bool] = None,
        tags: Optional[list[str]] = None,
        state_names: Optional[list[str]] = None,
        message_template: Optional[str] = None,
    ) -> None:
        """
        Update a notification policy for flow runs

        Args:
            id: UUID of the notification policy
            block_document_id: The block document UUID
            is_active: Whether the notification policy is active
            tags: List of flow tags
            state_names: List of state names
            message_template: Notification message template
        Raises:
            prefect.exceptions.ObjectNotFound: If request returns 404
            httpx.RequestError: If requests fails
        """
        params: dict[str, Any] = {}
        if block_document_id is not None:
            params["block_document_id"] = block_document_id
        if is_active is not None:
            params["is_active"] = is_active
        if tags is not None:
            params["tags"] = tags
        if state_names is not None:
            params["state_names"] = state_names
        if message_template is not None:
            params["message_template"] = message_template

        policy = FlowRunNotificationPolicyUpdate(**params)

        try:
            await self._client.patch(
                f"/flow_run_notification_policies/{id}",
                json=policy.model_dump(mode="json", exclude_unset=True),
            )
        except httpx.HTTPStatusError as e:
            if e.response.status_code == status.HTTP_404_NOT_FOUND:
                raise prefect.exceptions.ObjectNotFound(http_exc=e) from e
            else:
                raise

    async def read_flow_run_notification_policies(
        self,
        flow_run_notification_policy_filter: FlowRunNotificationPolicyFilter,
        limit: Optional[int] = None,
        offset: int = 0,
    ) -> list[FlowRunNotificationPolicy]:
        """
        Query the Prefect API for flow run notification policies. Only policies matching all criteria will
        be returned.

        Args:
            flow_run_notification_policy_filter: filter criteria for notification policies
            limit: a limit for the notification policies query
            offset: an offset for the notification policies query

        Returns:
            a list of FlowRunNotificationPolicy model representations
                of the notification policies
        """
        body: dict[str, Any] = {
            "flow_run_notification_policy_filter": (
                flow_run_notification_policy_filter.model_dump(mode="json")
                if flow_run_notification_policy_filter
                else None
            ),
            "limit": limit,
            "offset": offset,
        }
        response = await self._client.post(
            "/flow_run_notification_policies/filter", json=body
        )
        return pydantic.TypeAdapter(list[FlowRunNotificationPolicy]).validate_python(
            response.json()
        )

    async def send_worker_heartbeat(
        self,
        work_pool_name: str,
        worker_name: str,
        heartbeat_interval_seconds: Optional[float] = None,
        get_worker_id: bool = False,
        worker_metadata: Optional[WorkerMetadata] = None,
    ) -> Optional[UUID]:
        """
        Sends a worker heartbeat for a given work pool.

        Args:
            work_pool_name: The name of the work pool to heartbeat against.
            worker_name: The name of the worker sending the heartbeat.
            return_id: Whether to return the worker ID. Note: will return `None` if the connected server does not support returning worker IDs, even if `return_id` is `True`.
            worker_metadata: Metadata about the worker to send to the server.
        """
        params: dict[str, Any] = {
            "name": worker_name,
            "heartbeat_interval_seconds": heartbeat_interval_seconds,
        }
        if worker_metadata:
            params["metadata"] = worker_metadata.model_dump(mode="json")
        if get_worker_id:
            params["return_id"] = get_worker_id

        resp = await self._client.post(
            f"/work_pools/{work_pool_name}/workers/heartbeat",
            json=params,
        )

        if (
            (
                self.server_type == ServerType.CLOUD
                or get_current_settings().testing.test_mode
            )
            and get_worker_id
            and resp.status_code == 200
        ):
            return UUID(resp.text)
        else:
            return None

    async def read_workers_for_work_pool(
        self,
        work_pool_name: str,
        worker_filter: Optional[WorkerFilter] = None,
        offset: Optional[int] = None,
        limit: Optional[int] = None,
    ) -> list[Worker]:
        """
        Reads workers for a given work pool.

        Args:
            work_pool_name: The name of the work pool for which to get
                member workers.
            worker_filter: Criteria by which to filter workers.
            limit: Limit for the worker query.
            offset: Limit for the worker query.
        """
        response = await self._client.post(
            f"/work_pools/{work_pool_name}/workers/filter",
            json={
                "workers": (
                    worker_filter.model_dump(mode="json", exclude_unset=True)
                    if worker_filter
                    else None
                ),
                "offset": offset,
                "limit": limit,
            },
        )

        return pydantic.TypeAdapter(list[Worker]).validate_python(response.json())

    async def read_work_pool(self, work_pool_name: str) -> WorkPool:
        """
        Reads information for a given work pool

        Args:
            work_pool_name: The name of the work pool to for which to get
                information.

        Returns:
            Information about the requested work pool.
        """
        try:
            response = await self._client.get(f"/work_pools/{work_pool_name}")
            return WorkPool.model_validate(response.json())
        except httpx.HTTPStatusError as e:
            if e.response.status_code == status.HTTP_404_NOT_FOUND:
                raise prefect.exceptions.ObjectNotFound(http_exc=e) from e
            else:
                raise

    async def read_work_pools(
        self,
        limit: Optional[int] = None,
        offset: int = 0,
        work_pool_filter: Optional[WorkPoolFilter] = None,
    ) -> list[WorkPool]:
        """
        Reads work pools.

        Args:
            limit: Limit for the work pool query.
            offset: Offset for the work pool query.
            work_pool_filter: Criteria by which to filter work pools.

        Returns:
            A list of work pools.
        """

        body: dict[str, Any] = {
            "limit": limit,
            "offset": offset,
            "work_pools": (
                work_pool_filter.model_dump(mode="json") if work_pool_filter else None
            ),
        }
        response = await self._client.post("/work_pools/filter", json=body)
        return pydantic.TypeAdapter(list[WorkPool]).validate_python(response.json())

    async def create_work_pool(
        self,
        work_pool: WorkPoolCreate,
        overwrite: bool = False,
    ) -> WorkPool:
        """
        Creates a work pool with the provided configuration.

        Args:
            work_pool: Desired configuration for the new work pool.

        Returns:
            Information about the newly created work pool.
        """
        try:
            response = await self._client.post(
                "/work_pools/",
                json=work_pool.model_dump(mode="json", exclude_unset=True),
            )
        except httpx.HTTPStatusError as e:
            if e.response.status_code == status.HTTP_409_CONFLICT:
                if overwrite:
                    existing_work_pool = await self.read_work_pool(
                        work_pool_name=work_pool.name
                    )
                    if existing_work_pool.type != work_pool.type:
                        warnings.warn(
                            "Overwriting work pool type is not supported. Ignoring provided type.",
                            category=UserWarning,
                        )
                    await self.update_work_pool(
                        work_pool_name=work_pool.name,
                        work_pool=WorkPoolUpdate.model_validate(
                            work_pool.model_dump(exclude={"name", "type"})
                        ),
                    )
                    response = await self._client.get(f"/work_pools/{work_pool.name}")
                else:
                    raise prefect.exceptions.ObjectAlreadyExists(http_exc=e) from e
            else:
                raise

        return WorkPool.model_validate(response.json())

    async def update_work_pool(
        self,
        work_pool_name: str,
        work_pool: WorkPoolUpdate,
    ) -> None:
        """
        Updates a work pool.

        Args:
            work_pool_name: Name of the work pool to update.
            work_pool: Fields to update in the work pool.
        """
        try:
            await self._client.patch(
                f"/work_pools/{work_pool_name}",
                json=work_pool.model_dump(mode="json", exclude_unset=True),
            )
        except httpx.HTTPStatusError as e:
            if e.response.status_code == status.HTTP_404_NOT_FOUND:
                raise prefect.exceptions.ObjectNotFound(http_exc=e) from e
            else:
                raise

    async def delete_work_pool(
        self,
        work_pool_name: str,
    ) -> None:
        """
        Deletes a work pool.

        Args:
            work_pool_name: Name of the work pool to delete.
        """
        try:
            await self._client.delete(f"/work_pools/{work_pool_name}")
        except httpx.HTTPStatusError as e:
            if e.response.status_code == status.HTTP_404_NOT_FOUND:
                raise prefect.exceptions.ObjectNotFound(http_exc=e) from e
            else:
                raise

    async def read_work_queues(
        self,
        work_pool_name: Optional[str] = None,
        work_queue_filter: Optional[WorkQueueFilter] = None,
        limit: Optional[int] = None,
        offset: Optional[int] = None,
    ) -> list[WorkQueue]:
        """
        Retrieves queues for a work pool.

        Args:
            work_pool_name: Name of the work pool for which to get queues.
            work_queue_filter: Criteria by which to filter queues.
            limit: Limit for the queue query.
            offset: Limit for the queue query.

        Returns:
            List of queues for the specified work pool.
        """
        json: dict[str, Any] = {
            "work_queues": (
                work_queue_filter.model_dump(mode="json", exclude_unset=True)
                if work_queue_filter
                else None
            ),
            "limit": limit,
            "offset": offset,
        }

        if work_pool_name:
            try:
                response = await self._client.post(
                    f"/work_pools/{work_pool_name}/queues/filter",
                    json=json,
                )
            except httpx.HTTPStatusError as e:
                if e.response.status_code == status.HTTP_404_NOT_FOUND:
                    raise prefect.exceptions.ObjectNotFound(http_exc=e) from e
                else:
                    raise
        else:
            response = await self._client.post("/work_queues/filter", json=json)

        return pydantic.TypeAdapter(list[WorkQueue]).validate_python(response.json())

    async def get_scheduled_flow_runs_for_work_pool(
        self,
        work_pool_name: str,
        work_queue_names: Optional[list[str]] = None,
        scheduled_before: Optional[datetime.datetime] = None,
    ) -> list[WorkerFlowRunResponse]:
        """
        Retrieves scheduled flow runs for the provided set of work pool queues.

        Args:
            work_pool_name: The name of the work pool that the work pool
                queues are associated with.
            work_queue_names: The names of the work pool queues from which
                to get scheduled flow runs.
            scheduled_before: Datetime used to filter returned flow runs. Flow runs
                scheduled for after the given datetime string will not be returned.

        Returns:
            A list of worker flow run responses containing information about the
            retrieved flow runs.
        """
        body: dict[str, Any] = {}
        if work_queue_names is not None:
            body["work_queue_names"] = list(work_queue_names)
        if scheduled_before:
            body["scheduled_before"] = str(scheduled_before)

        response = await self._client.post(
            f"/work_pools/{work_pool_name}/get_scheduled_flow_runs",
            json=body,
        )
        return pydantic.TypeAdapter(list[WorkerFlowRunResponse]).validate_python(
            response.json()
        )

    async def read_worker_metadata(self) -> dict[str, Any]:
        """Reads worker metadata stored in Prefect collection registry."""
        response = await self._client.get("collections/views/aggregate-worker-metadata")
        response.raise_for_status()
        return response.json()

    async def api_version(self) -> str:
        res = await self._client.get("/admin/version")
        return res.json()

    def client_version(self) -> str:
        return prefect.__version__

    async def raise_for_api_version_mismatch(self) -> None:
        # Cloud is always compatible as a server
        if self.server_type == ServerType.CLOUD:
            return

        try:
            api_version = await self.api_version()
        except Exception as e:
            if "Unauthorized" in str(e):
                raise e
            raise RuntimeError(f"Failed to reach API at {self.api_url}") from e

        api_version = version.parse(api_version)
        client_version = version.parse(self.client_version())

        if api_version.major != client_version.major:
            raise RuntimeError(
                f"Found incompatible versions: client: {client_version}, server: {api_version}. "
                f"Major versions must match."
            )

    async def __aenter__(self) -> Self:
        """
        Start the client.

        If the client is already started, this will raise an exception.

        If the client is already closed, this will raise an exception. Use a new client
        instance instead.
        """
        if self._closed:
            # httpx.AsyncClient does not allow reuse so we will not either.
            raise RuntimeError(
                "The client cannot be started again after closing. "
                "Retrieve a new client with `get_client()` instead."
            )

        self._context_stack += 1

        if self._started:
            # allow reentrancy
            return self

        self._loop = asyncio.get_running_loop()
        await self._exit_stack.__aenter__()

        # Enter a lifespan context if using an ephemeral application.
        # See https://github.com/encode/httpx/issues/350
        if self._ephemeral_app and self.manage_lifespan:
            self._ephemeral_lifespan = await self._exit_stack.enter_async_context(
                app_lifespan_context(self._ephemeral_app)
            )

        if self._ephemeral_app:
            self.logger.debug(
                "Using ephemeral application with database at "
                f"{PREFECT_API_DATABASE_CONNECTION_URL.value()}"
            )
        else:
            self.logger.debug(f"Connecting to API at {self.api_url}")

        # Enter the httpx client's context
        await self._exit_stack.enter_async_context(self._client)

        self._started = True

        return self

    async def __aexit__(self, *exc_info: Any) -> Optional[bool]:
        """
        Shutdown the client.
        """

        self._context_stack -= 1
        if self._context_stack > 0:
            return
        self._closed = True
        return await self._exit_stack.__aexit__(*exc_info)

    def __enter__(self) -> NoReturn:
        raise RuntimeError(
            "The `PrefectClient` must be entered with an async context. Use 'async "
            "with PrefectClient(...)' not 'with PrefectClient(...)'"
        )

    def __exit__(self, *_: object) -> NoReturn:
        assert False, "This should never be called but must be defined for __enter__"


class SyncPrefectClient(
    ArtifactClient,
    ArtifactCollectionClient,
    LogClient,
    VariableClient,
    ConcurrencyLimitClient,
    DeploymentClient,
    AutomationClient,
<<<<<<< HEAD
    SlaClient,
=======
    FlowRunClient,
    FlowClient,
>>>>>>> ee519b2b
):
    """
    A synchronous client for interacting with the [Prefect REST API](/api-ref/rest-api/).

    Args:
        api: the REST API URL or FastAPI application to connect to
        api_key: An optional API key for authentication.
        api_version: The API version this client is compatible with.
        httpx_settings: An optional dictionary of settings to pass to the underlying
            `httpx.Client`

    Examples:

        Say hello to a Prefect REST API

        <div class="terminal">
        ```
        >>> with get_client(sync_client=True) as client:
        >>>     response = client.hello()
        >>>
        >>> print(response.json())
        👋
        ```
        </div>
    """

    def __init__(
        self,
        api: Union[str, ASGIApp],
        *,
        auth_string: Optional[str] = None,
        api_key: Optional[str] = None,
        api_version: Optional[str] = None,
        httpx_settings: Optional[dict[str, Any]] = None,
        server_type: Optional[ServerType] = None,
    ) -> None:
        httpx_settings = httpx_settings.copy() if httpx_settings else {}
        httpx_settings.setdefault("headers", {})

        if PREFECT_API_TLS_INSECURE_SKIP_VERIFY:
            # Create an unverified context for insecure connections
            ctx = ssl.create_default_context()
            ctx.check_hostname = False
            ctx.verify_mode = ssl.CERT_NONE
            httpx_settings.setdefault("verify", ctx)
        else:
            cert_file = PREFECT_API_SSL_CERT_FILE.value()
            if not cert_file:
                cert_file = certifi.where()
            # Create a verified context with the certificate file
            ctx = ssl.create_default_context(cafile=cert_file)
            httpx_settings.setdefault("verify", ctx)

        if api_version is None:
            api_version = SERVER_API_VERSION
        httpx_settings["headers"].setdefault("X-PREFECT-API-VERSION", api_version)
        if api_key:
            httpx_settings["headers"].setdefault("Authorization", f"Bearer {api_key}")

        if auth_string:
            token = base64.b64encode(auth_string.encode("utf-8")).decode("utf-8")
            httpx_settings["headers"].setdefault("Authorization", f"Basic {token}")

        # Context management
        self._context_stack: int = 0
        self._ephemeral_app: Optional[ASGIApp] = None
        self.manage_lifespan = True
        self.server_type: ServerType

        self._closed = False
        self._started = False

        # Connect to an external application
        if isinstance(api, str):
            if httpx_settings.get("app"):
                raise ValueError(
                    "Invalid httpx settings: `app` cannot be set when providing an "
                    "api url. `app` is only for use with ephemeral instances. Provide "
                    "it as the `api` parameter instead."
                )
            httpx_settings.setdefault("base_url", api)

            # See https://www.python-httpx.org/advanced/#pool-limit-configuration
            httpx_settings.setdefault(
                "limits",
                httpx.Limits(
                    # We see instability when allowing the client to open many connections at once.
                    # Limiting concurrency results in more stable performance.
                    max_connections=16,
                    max_keepalive_connections=8,
                    # The Prefect Cloud LB will keep connections alive for 30s.
                    # Only allow the client to keep connections alive for 25s.
                    keepalive_expiry=25,
                ),
            )

            # See https://www.python-httpx.org/http2/
            # Enabling HTTP/2 support on the client does not necessarily mean that your requests
            # and responses will be transported over HTTP/2, since both the client and the server
            # need to support HTTP/2. If you connect to a server that only supports HTTP/1.1 the
            # client will use a standard HTTP/1.1 connection instead.
            httpx_settings.setdefault("http2", PREFECT_API_ENABLE_HTTP2.value())

            if server_type:
                self.server_type = server_type
            else:
                self.server_type = (
                    ServerType.CLOUD
                    if api.startswith(PREFECT_CLOUD_API_URL.value())
                    else ServerType.SERVER
                )

        # Connect to an in-process application
        else:
            self._ephemeral_app = api
            self.server_type = ServerType.EPHEMERAL

        # See https://www.python-httpx.org/advanced/#timeout-configuration
        httpx_settings.setdefault(
            "timeout",
            httpx.Timeout(
                connect=PREFECT_API_REQUEST_TIMEOUT.value(),
                read=PREFECT_API_REQUEST_TIMEOUT.value(),
                write=PREFECT_API_REQUEST_TIMEOUT.value(),
                pool=PREFECT_API_REQUEST_TIMEOUT.value(),
            ),
        )

        if not PREFECT_TESTING_UNIT_TEST_MODE:
            httpx_settings.setdefault("follow_redirects", True)

        enable_csrf_support = (
            self.server_type != ServerType.CLOUD
            and PREFECT_CLIENT_CSRF_SUPPORT_ENABLED.value()
        )

        self._client = PrefectHttpxSyncClient(
            **httpx_settings, enable_csrf_support=enable_csrf_support
        )

        # See https://www.python-httpx.org/advanced/#custom-transports
        #
        # If we're using an HTTP/S client (not the ephemeral client), adjust the
        # transport to add retries _after_ it is instantiated. If we alter the transport
        # before instantiation, the transport will not be aware of proxies unless we
        # reproduce all of the logic to make it so.
        #
        # Only alter the transport to set our default of 3 retries, don't modify any
        # transport a user may have provided via httpx_settings.
        #
        # Making liberal use of getattr and isinstance checks here to avoid any
        # surprises if the internals of httpx or httpcore change on us
        if isinstance(api, str) and not httpx_settings.get("transport"):
            transport_for_url = getattr(self._client, "_transport_for_url", None)
            if callable(transport_for_url):
                server_transport = transport_for_url(httpx.URL(api))
                if isinstance(server_transport, httpx.HTTPTransport):
                    pool = getattr(server_transport, "_pool", None)
                    if isinstance(pool, httpcore.ConnectionPool):
                        setattr(pool, "_retries", 3)

        self.logger: Logger = get_logger("client")

    @property
    def api_url(self) -> httpx.URL:
        """
        Get the base URL for the API.
        """
        return self._client.base_url

    # Context management ----------------------------------------------------------------

    def __enter__(self) -> "SyncPrefectClient":
        """
        Start the client.

        If the client is already started, this will raise an exception.

        If the client is already closed, this will raise an exception. Use a new client
        instance instead.
        """
        if self._closed:
            # httpx.Client does not allow reuse so we will not either.
            raise RuntimeError(
                "The client cannot be started again after closing. "
                "Retrieve a new client with `get_client()` instead."
            )

        self._context_stack += 1

        if self._started:
            # allow reentrancy
            return self

        self._client.__enter__()
        self._started = True

        return self

    def __exit__(self, *exc_info: Any) -> None:
        """
        Shutdown the client.
        """
        self._context_stack -= 1
        if self._context_stack > 0:
            return
        self._closed = True
        self._client.__exit__(*exc_info)

    # API methods ----------------------------------------------------------------------

    def api_healthcheck(self) -> Optional[Exception]:
        """
        Attempts to connect to the API and returns the encountered exception if not
        successful.

        If successful, returns `None`.
        """
        try:
            self._client.get("/health")
            return None
        except Exception as exc:
            return exc

    def hello(self) -> httpx.Response:
        """
        Send a GET request to /hello for testing purposes.
        """
        return self._client.get("/hello")

    def api_version(self) -> str:
        res = self._client.get("/admin/version")
        return res.json()

    def client_version(self) -> str:
        return prefect.__version__

    def raise_for_api_version_mismatch(self) -> None:
        # Cloud is always compatible as a server
        if self.server_type == ServerType.CLOUD:
            return

        try:
            api_version = self.api_version()
        except Exception as e:
            if "Unauthorized" in str(e):
                raise e
            raise RuntimeError(f"Failed to reach API at {self.api_url}") from e

        api_version = version.parse(api_version)
        client_version = version.parse(self.client_version())

        if api_version.major != client_version.major:
            raise RuntimeError(
                f"Found incompatible versions: client: {client_version}, server: {api_version}. "
                f"Major versions must match."
            )

    def set_task_run_name(self, task_run_id: UUID, name: str) -> httpx.Response:
        task_run_data = TaskRunUpdate(name=name)
        return self._client.patch(
            f"/task_runs/{task_run_id}",
            json=task_run_data.model_dump(mode="json", exclude_unset=True),
        )

    def create_task_run(
        self,
        task: "TaskObject[P, R]",
        flow_run_id: Optional[UUID],
        dynamic_key: str,
        id: Optional[UUID] = None,
        name: Optional[str] = None,
        extra_tags: Optional[Iterable[str]] = None,
        state: Optional[prefect.states.State[R]] = None,
        task_inputs: Optional[
            dict[
                str,
                list[
                    Union[
                        TaskRunResult,
                        Parameter,
                        Constant,
                    ]
                ],
            ]
        ] = None,
    ) -> TaskRun:
        """
        Create a task run

        Args:
            task: The Task to run
            flow_run_id: The flow run id with which to associate the task run
            dynamic_key: A key unique to this particular run of a Task within the flow
            id: An optional ID for the task run. If not provided, one will be generated
                server-side.
            name: An optional name for the task run
            extra_tags: an optional list of extra tags to apply to the task run in
                addition to `task.tags`
            state: The initial state for the run. If not provided, defaults to
                `Pending` for now. Should always be a `Scheduled` type.
            task_inputs: the set of inputs passed to the task

        Returns:
            The created task run.
        """
        tags = set(task.tags).union(extra_tags or [])

        if state is None:
            state = prefect.states.Pending()

        retry_delay = task.retry_delay_seconds
        if isinstance(retry_delay, list):
            retry_delay = [int(rd) for rd in retry_delay]
        elif isinstance(retry_delay, float):
            retry_delay = int(retry_delay)

        task_run_data = TaskRunCreate(
            id=id,
            name=name,
            flow_run_id=flow_run_id,
            task_key=task.task_key,
            dynamic_key=dynamic_key,
            tags=list(tags),
            task_version=task.version,
            empirical_policy=TaskRunPolicy(
                retries=task.retries,
                retry_delay=retry_delay,
                retry_jitter_factor=task.retry_jitter_factor,
            ),
            state=state.to_state_create(),
            task_inputs=task_inputs or {},
        )

        content = task_run_data.model_dump_json(exclude={"id"} if id is None else None)

        response = self._client.post("/task_runs/", content=content)
        return TaskRun.model_validate(response.json())

    def read_task_run(self, task_run_id: UUID) -> TaskRun:
        """
        Query the Prefect API for a task run by id.

        Args:
            task_run_id: the task run ID of interest

        Returns:
            a Task Run model representation of the task run
        """
        try:
            response = self._client.get(f"/task_runs/{task_run_id}")
            return TaskRun.model_validate(response.json())
        except httpx.HTTPStatusError as e:
            if e.response.status_code == status.HTTP_404_NOT_FOUND:
                raise prefect.exceptions.ObjectNotFound(http_exc=e) from e
            else:
                raise

    def read_task_runs(
        self,
        *,
        flow_filter: Optional[FlowFilter] = None,
        flow_run_filter: Optional[FlowRunFilter] = None,
        task_run_filter: Optional[TaskRunFilter] = None,
        deployment_filter: Optional[DeploymentFilter] = None,
        sort: Optional[TaskRunSort] = None,
        limit: Optional[int] = None,
        offset: int = 0,
    ) -> list[TaskRun]:
        """
        Query the Prefect API for task runs. Only task runs matching all criteria will
        be returned.

        Args:
            flow_filter: filter criteria for flows
            flow_run_filter: filter criteria for flow runs
            task_run_filter: filter criteria for task runs
            deployment_filter: filter criteria for deployments
            sort: sort criteria for the task runs
            limit: a limit for the task run query
            offset: an offset for the task run query

        Returns:
            a list of Task Run model representations
                of the task runs
        """
        body: dict[str, Any] = {
            "flows": flow_filter.model_dump(mode="json") if flow_filter else None,
            "flow_runs": (
                flow_run_filter.model_dump(mode="json", exclude_unset=True)
                if flow_run_filter
                else None
            ),
            "task_runs": (
                task_run_filter.model_dump(mode="json") if task_run_filter else None
            ),
            "deployments": (
                deployment_filter.model_dump(mode="json") if deployment_filter else None
            ),
            "sort": sort,
            "limit": limit,
            "offset": offset,
        }
        response = self._client.post("/task_runs/filter", json=body)
        return pydantic.TypeAdapter(list[TaskRun]).validate_python(response.json())

    def set_task_run_state(
        self,
        task_run_id: UUID,
        state: prefect.states.State[Any],
        force: bool = False,
    ) -> OrchestrationResult[Any]:
        """
        Set the state of a task run.

        Args:
            task_run_id: the id of the task run
            state: the state to set
            force: if True, disregard orchestration logic when setting the state,
                forcing the Prefect API to accept the state

        Returns:
            an OrchestrationResult model representation of state orchestration output
        """
        state_create = state.to_state_create()
        state_create.state_details.task_run_id = task_run_id
        response = self._client.post(
            f"/task_runs/{task_run_id}/set_state",
            json=dict(state=state_create.model_dump(mode="json"), force=force),
        )
        result: OrchestrationResult[Any] = OrchestrationResult.model_validate(
            response.json()
        )
        return result

    def read_task_run_states(self, task_run_id: UUID) -> list[prefect.states.State]:
        """
        Query for the states of a task run

        Args:
            task_run_id: the id of the task run

        Returns:
            a list of State model representations of the task run states
        """
        response = self._client.get(
            "/task_run_states/", params=dict(task_run_id=str(task_run_id))
        )
        return pydantic.TypeAdapter(list[prefect.states.State]).validate_python(
            response.json()
        )

    def read_block_document_by_name(
        self,
        name: str,
        block_type_slug: str,
        include_secrets: bool = True,
    ) -> BlockDocument:
        """
        Read the block document with the specified name that corresponds to a
        specific block type name.

        Args:
            name: The block document name.
            block_type_slug: The block type slug.
            include_secrets (bool): whether to include secret values
                on the Block, corresponding to Pydantic's `SecretStr` and
                `SecretBytes` fields. These fields are automatically obfuscated
                by Pydantic, but users can additionally choose not to receive
                their values from the API. Note that any business logic on the
                Block may not work if this is `False`.

        Raises:
            httpx.RequestError: if the block document was not found for any reason

        Returns:
            A block document or None.
        """
        try:
            response = self._client.get(
                f"/block_types/slug/{block_type_slug}/block_documents/name/{name}",
                params=dict(include_secrets=include_secrets),
            )
        except httpx.HTTPStatusError as e:
            if e.response.status_code == status.HTTP_404_NOT_FOUND:
                raise prefect.exceptions.ObjectNotFound(http_exc=e) from e
            else:
                raise
        return BlockDocument.model_validate(response.json())<|MERGE_RESOLUTION|>--- conflicted
+++ resolved
@@ -250,12 +250,9 @@
     ConcurrencyLimitAsyncClient,
     DeploymentAsyncClient,
     AutomationAsyncClient,
-<<<<<<< HEAD
     SlaAsyncClient,
-=======
     FlowRunAsyncClient,
     FlowAsyncClient,
->>>>>>> ee519b2b
 ):
     """
     An asynchronous client for interacting with the [Prefect REST API](/api-ref/rest-api/).
@@ -1868,12 +1865,9 @@
     ConcurrencyLimitClient,
     DeploymentClient,
     AutomationClient,
-<<<<<<< HEAD
     SlaClient,
-=======
     FlowRunClient,
     FlowClient,
->>>>>>> ee519b2b
 ):
     """
     A synchronous client for interacting with the [Prefect REST API](/api-ref/rest-api/).
