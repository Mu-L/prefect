--- conflicted
+++ resolved
@@ -21,11 +21,8 @@
 from typing import Any, Awaitable, Dict, Set, TypeVar, Union, overload
 from uuid import UUID
 
-<<<<<<< HEAD
 import pendulum
 import logging
-=======
->>>>>>> 97f9077a
 import anyio
 from anyio import start_blocking_portal
 from anyio.abc import BlockingPortal
@@ -37,16 +34,13 @@
 from prefect.deployments import load_flow_from_deployment
 from prefect.executors import BaseExecutor
 from prefect.flows import Flow
-<<<<<<< HEAD
-from prefect.futures import PrefectFuture, future_to_state, resolve_futures, call_repr
-=======
 from prefect.futures import (
     PrefectFuture,
     resolve_futures_to_data,
     resolve_futures_to_states,
+    call_repr,
 )
 from prefect.orion.schemas import core
->>>>>>> 97f9077a
 from prefect.orion.schemas.data import DataDocument
 from prefect.orion.schemas.states import (
     Completed,
@@ -64,18 +58,14 @@
     run_async_from_worker_thread,
     run_sync_in_worker_thread,
     sync_compatible,
-    asyncnullcontext,
 )
 from prefect.utilities.callables import (
     call_with_parameters,
     parameters_to_args_kwargs,
 )
 from prefect.utilities.collections import ensure_iterable
-<<<<<<< HEAD
 from prefect.serializers import resolve_datadoc
 from prefect.utilities.logging import get_logger
-=======
->>>>>>> 97f9077a
 
 R = TypeVar("R")
 
@@ -263,7 +253,7 @@
     )
 
     # Resolve any task futures in the input
-    parameters = await resolve_futures(parameters)
+    parameters = await resolve_futures_to_data(parameters)
 
     flow_run_id = await client.create_flow_run(
         flow,
@@ -336,29 +326,6 @@
     )
 
     try:
-<<<<<<< HEAD
-        with FlowRunContext(
-            flow_run_id=flow_run_id,
-            flow=flow,
-            client=client,
-            executor=executor,
-            sync_portal=sync_portal,
-        ):
-            # Validate the parameters before the call; raises an exception if invalid
-            if flow.should_validate_parameters:
-                parameters = flow.validate_parameters(parameters)
-
-            args, kwargs = parameters_to_args_kwargs(flow.fn, parameters)
-            logger.info(
-                f"Executing flow {flow.name!r} with call {call_repr(flow.fn, *args, **kwargs)}..."
-            )
-            flow_call = partial(flow.fn, *args, **kwargs)
-            if flow.isasync:
-                result = await flow_call()
-            else:
-                result = await run_sync_in_worker_thread(flow_call)
-=======
->>>>>>> 97f9077a
 
         with timeout_context as timeout_scope:
             with FlowRunContext(
@@ -373,7 +340,11 @@
                 if flow.should_validate_parameters:
                     parameters = flow.validate_parameters(parameters)
 
-                flow_call = partial(call_with_parameters, flow.fn, parameters)
+                args, kwargs = parameters_to_args_kwargs(flow.fn, parameters)
+                logger.info(
+                    f"Executing flow {flow.name!r} with call {call_repr(flow.fn, *args, **kwargs)}..."
+                )
+                flow_call = partial(flow.fn, *args, **kwargs)
 
                 if flow.isasync:
                     result = await flow_call()
@@ -477,11 +448,8 @@
     and submit orchestration of the run to the flow run's executor. The executor returns
     a future that is returned immediately.
     """
-<<<<<<< HEAD
     task_run_name = f"{task.name}-{task.dynamic_key}"
-=======
-
->>>>>>> 97f9077a
+
     task_run_id = await flow_run_context.client.create_task_run(
         task=task,
         flow_run_id=flow_run_context.flow_run_id,
