--- conflicted
+++ resolved
@@ -531,11 +531,8 @@
                                 flow_result=self.flow.result,
                                 task_runner_cls=self.task_runner_cls,
                                 task_runner_state_handlers=task_runner_state_handlers,
-<<<<<<< HEAD
-=======
                                 upstream_mapped_states=upstream_mapped_states,
                                 extra_context=extra_context,
->>>>>>> 13801dab
                             )
                         )
                     if isinstance(task_states.get(task), Mapped):
@@ -554,11 +551,8 @@
                         flow_result=self.flow.result,
                         task_runner_cls=self.task_runner_cls,
                         task_runner_state_handlers=task_runner_state_handlers,
-<<<<<<< HEAD
-=======
                         upstream_mapped_states=upstream_mapped_states,
                         extra_context=extra_context,
->>>>>>> 13801dab
                     )
 
             # ---------------------------------------------
