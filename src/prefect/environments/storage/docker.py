--- conflicted
+++ resolved
@@ -67,21 +67,14 @@
             are included.
         - base_url (str, optional): a URL of a Docker daemon to use when for
             Docker related functionality.  Defaults to DOCKER_HOST env var if not set
-<<<<<<< HEAD
-        - tls_config (Union[bool, docker.tls.TLSConfig], optional): a TLS configuration to pass to the Docker
-            client. [Documentation](https://docker-py.readthedocs.io/en/stable/tls.html#docker.tls.TLSConfig)
-        - build_kwargs (dict, optional): Additional keyword arguments to pass to Docker's build step.
-            [Documentation](https://docker-py.readthedocs.io/en/stable/api.html#docker.api.build.BuildApiMixin.build)
-        - prefect_directory (str, optional): Path to the directory where prefect configuration/flows
-             should be stored inside the Docker image. Defaults to `/opt/prefect`.
-=======
         - tls_config (Union[bool, docker.tls.TLSConfig], optional): a TLS configuration to pass
             to the Docker client.
             [Documentation](https://docker-py.readthedocs.io/en/stable/tls.html#docker.tls.TLSConfig)
         - build_kwargs (dict, optional): Additional keyword arguments to pass to Docker's build
             step. [Documentation](https://docker-py.readthedocs.io/en/stable/
             api.html#docker.api.build.BuildApiMixin.build)
->>>>>>> 0075f99b
+        - prefect_directory (str, optional): Path to the directory where prefect configuration/flows
+             should be stored inside the Docker image. Defaults to `/opt/prefect`.
         - **kwargs (Any, optional): any additional `Storage` initialization options
 
     Raises:
@@ -105,12 +98,8 @@
         base_url: str = None,
         tls_config: Union[bool, "docker.tls.TLSConfig"] = False,
         build_kwargs: dict = None,
-<<<<<<< HEAD
         prefect_directory: str = "/opt/prefect",
-        **kwargs: Any
-=======
         **kwargs: Any,
->>>>>>> 0075f99b
     ) -> None:
         self.registry_url = registry_url
         if sys.platform == "win32":
