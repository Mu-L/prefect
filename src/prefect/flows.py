--- conflicted
+++ resolved
@@ -54,12 +54,7 @@
 from prefect.client.schemas.objects import FlowRun
 from prefect.client.schemas.schedules import SCHEDULE_TYPES
 from prefect.client.utilities import client_injector
-<<<<<<< HEAD
 from prefect.deployments.runner import DeploymentImage, EntrypointType, deploy
-=======
-from prefect.context import PrefectObjectRegistry, registry_from_script
-from prefect.deployments.runner import DeploymentImage, deploy
->>>>>>> e9e1dde5
 from prefect.deployments.steps.core import run_steps
 from prefect.events import DeploymentTriggerTypes, TriggerTypes
 from prefect.exceptions import (
@@ -1190,16 +1185,14 @@
     @overload
     def __call__(
         self: "Flow[P, Coroutine[Any, Any, T]]", *args: P.args, **kwargs: P.kwargs
-    ) -> Awaitable[T]:
-        ...
+    ) -> Awaitable[T]: ...
 
     @overload
     def __call__(
         self: "Flow[P, T]",
         *args: P.args,
         **kwargs: P.kwargs,
-    ) -> T:
-        ...
+    ) -> T: ...
 
     @overload
     def __call__(
@@ -1207,8 +1200,7 @@
         *args: P.args,
         return_state: Literal[True],
         **kwargs: P.kwargs,
-    ) -> State[T]:
-        ...
+    ) -> State[T]: ...
 
     def __call__(
         self,
@@ -1346,8 +1338,7 @@
 
 
 @overload
-def flow(__fn: Callable[P, R]) -> Flow[P, R]:
-    ...
+def flow(__fn: Callable[P, R]) -> Flow[P, R]: ...
 
 
 @overload
@@ -1378,8 +1369,7 @@
     ] = None,
     on_crashed: Optional[List[Callable[[FlowSchema, FlowRun, State], None]]] = None,
     on_running: Optional[List[Callable[[FlowSchema, FlowRun, State], None]]] = None,
-) -> Callable[[Callable[P, R]], Flow[P, R]]:
-    ...
+) -> Callable[[Callable[P, R]], Flow[P, R]]: ...
 
 
 def flow(
