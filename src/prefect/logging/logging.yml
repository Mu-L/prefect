--- conflicted
+++ resolved
@@ -81,7 +81,6 @@
         level: NOTSET
         handlers: [orion, console_task_runs]
         propagate: no
-<<<<<<< HEAD
 
     prefect.orion:
         level: "{{server_level}}"
@@ -96,10 +95,7 @@
         handlers: [console]
         propagate: no
 
-=======
-    
     # The root logger: any logger without propagation disabled sends to here as well
->>>>>>> 22154f51
     root:
         # By default, we display warning level logs from any library in the console
         # to match Python's default behavior but format logs nicely
