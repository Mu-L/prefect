--- conflicted
+++ resolved
@@ -37,10 +37,6 @@
             )
         )
         result = stmt.scalar()
-<<<<<<< HEAD
-        if not result:
-            raise ValueError("Could not create flow run.")
-=======
 
         # if nothing was returned, then the integrity error was caused by violating
         # a constraint other than the idempotency key. The most probable one is
@@ -50,7 +46,6 @@
             raise ValueError(
                 "Could not create flow run due to database constraint violations."
             )
->>>>>>> 1507068e
         return result
 
 
