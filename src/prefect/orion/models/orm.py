from typing import List, Union

import pendulum
import sqlalchemy as sa
from sqlalchemy import Column, ForeignKey, String, join
from sqlalchemy.ext.hybrid import hybrid_property
from sqlalchemy.orm import aliased, relationship

from prefect.orion.schemas import core, data, schedules, states
from prefect.orion.utilities.database import (
    JSON,
    UUID,
    Base,
    Pydantic,
    Timestamp,
    get_dialect,
    now,
)
from prefect.orion.utilities.functions import ParameterSchema


class Flow(Base):
    name = Column(String, nullable=False, unique=True)
    tags = Column(JSON, server_default="[]", default=list, nullable=False)
    flow_runs = relationship("FlowRun", back_populates="flow", lazy="raise")
    deployments = relationship("Deployment", back_populates="flow", lazy="raise")


class FlowRunState(Base):
    # this column isn't explicitly indexed because it is included in
    # the unique compound index on (flow_run_id, timestamp)
    flow_run_id = Column(
        UUID(), ForeignKey("flow_run.id", ondelete="cascade"), nullable=False
    )
    type = Column(
        sa.Enum(states.StateType, name="state_type"), nullable=False, index=True
    )
    timestamp = Column(
        Timestamp(),
        nullable=False,
        server_default=now(),
        default=lambda: pendulum.now("UTC"),
    )
    name = Column(String, nullable=False)
    message = Column(String)
    state_details = Column(
        Pydantic(states.StateDetails),
        server_default="{}",
        default=states.StateDetails,
        nullable=False,
    )
    data = Column(Pydantic(data.DataDocument), nullable=True)

    flow_run = relationship(
        "FlowRun",
        lazy="raise",
        foreign_keys=[flow_run_id],
    )

    __table_args__ = (
        sa.Index(
            "uq_flow_run_state__flow_run_id_timestamp_desc",
            flow_run_id,
            timestamp.desc(),
            unique=True,
        ),
    )

    def as_state(self) -> states.State:
        return states.State.from_orm(self)


class TaskRunState(Base):
    # this column isn't explicitly indexed because it is included in
    # the unique compound index on (task_run_id, timestamp)
    task_run_id = Column(
        UUID(), ForeignKey("task_run.id", ondelete="cascade"), nullable=False
    )
    type = Column(
        sa.Enum(states.StateType, name="state_type"), nullable=False, index=True
    )
    timestamp = Column(
        Timestamp(),
        nullable=False,
        server_default=now(),
        default=lambda: pendulum.now("UTC"),
    )
    name = Column(String, nullable=False)
    message = Column(String)
    state_details = Column(
        Pydantic(states.StateDetails),
        server_default="{}",
        default=states.StateDetails,
        nullable=False,
    )
    data = Column(Pydantic(data.DataDocument), nullable=True)

    task_run = relationship(
        "TaskRun",
        lazy="raise",
        foreign_keys=[task_run_id],
    )

    __table_args__ = (
        sa.Index(
            "uq_task_run_state__task_run_id_timestamp_desc",
            task_run_id,
            timestamp.desc(),
            unique=True,
        ),
    )

    def as_state(self) -> states.State:
        return states.State.from_orm(self)


class TaskRunStateCache(Base):
    cache_key = Column(String, nullable=False)
    cache_expiration = Column(
        Timestamp(),
        nullable=True,
    )
    task_run_state_id = Column(UUID(), nullable=False)

    __table_args__ = (
        sa.Index(
            "ix_task_run_state_cache__cache_key_created_desc",
            cache_key,
            sa.desc("created"),
        ),
    )


class FlowRun(Base):
    flow_id = Column(
        UUID(), ForeignKey("flow.id", ondelete="cascade"), nullable=False, index=True
    )
    deployment_id = Column(
        UUID(), ForeignKey("deployment.id", ondelete="set null"), index=True
    )
    flow_version = Column(String)
    parameters = Column(JSON, server_default="{}", default=dict, nullable=False)
    idempotency_key = Column(String)
    context = Column(JSON, server_default="{}", default=dict, nullable=False)
    empirical_policy = Column(JSON, server_default="{}", default={}, nullable=False)
    empirical_config = Column(JSON, server_default="{}", default=dict, nullable=False)
    tags = Column(JSON, server_default="[]", default=list, nullable=False)
    run_details = Column(
        Pydantic(core.FlowRunDetails),
        server_default="{}",
        default=core.FlowRunDetails,
        nullable=False,
    )

    # TODO remove this foreign key for significant delete performance gains
    state_id = Column(
        UUID(),
        ForeignKey(
            "flow_run_state.id",
            ondelete="SET NULL",
            use_alter=True,
        ),
        index=True,
    )

    parent_task_run_id = Column(
        UUID(),
        ForeignKey(
            "task_run.id",
            ondelete="SET NULL",
            use_alter=True,
        ),
        index=True,
    )

    # -------------------------- computed columns

    state_type = Column(
        Pydantic(states.StateType, sa_column_type=sa.Text()),
        sa.Computed(
            run_details["state_type"].astext
            if get_dialect() == "postgresql"
            else run_details["state_type"].as_string()
        ),
        index=True,
    )

    expected_start_time = Column(
        Timestamp(),
        sa.Computed(
            sa.func.text_to_timestamp_immutable(
                run_details["expected_start_time"].astext
            )
            if get_dialect() == "postgresql"
            else run_details["expected_start_time"].as_string()
        ),
        index=True,
    )

    next_scheduled_start_time = Column(
        Timestamp(),
        sa.Computed(
            sa.func.text_to_timestamp_immutable(
                run_details["next_scheduled_start_time"].astext
            )
            if get_dialect() == "postgresql"
            else run_details["next_scheduled_start_time"].as_string()
        ),
        index=True,
    )

    # -------------------------- relationships

    # current states are eagerly loaded unless otherwise specified
    _state = relationship(
        "FlowRunState",
        lazy="joined",
        foreign_keys=[state_id],
        primaryjoin=lambda: FlowRun.state_id == FlowRunState.id,
    )

    @hybrid_property
    def state(self):
        return self._state

    @state.setter
    def state(self, value):
        """
        If a state is assigned to this run, populate its run id.

        This would normally be handled by the back-populated SQLAlchemy
        relationship, but because this is a one-to-one pointer to a
        one-to-many relationship, SQLAlchemy can't figure it out.
        """
        if value and value.flow_run_id is None:
            value.flow_run_id = self.id
        self._state = value

    flow = relationship("Flow", back_populates="flow_runs", lazy="raise")
    task_runs = relationship(
        "TaskRun",
        back_populates="flow_run",
        lazy="raise",
        foreign_keys=lambda: [TaskRun.flow_run_id],
    )
    parent_task_run = relationship(
        "TaskRun",
        back_populates="subflow_runs",
        lazy="raise",
        foreign_keys=lambda: [FlowRun.parent_task_run_id],
    )

    # unique index on flow id / idempotency key
    __table__args__ = (
        sa.Index(
            "uq_flow_run__flow_id_idempotency_key",
            flow_id,
            idempotency_key,
            unique=True,
        ),
    )


class TaskRun(Base):
    flow_run_id = Column(
        UUID(),
        ForeignKey("flow_run.id", ondelete="cascade"),
        nullable=False,
        index=True,
    )
    task_key = Column(String, nullable=False)
    dynamic_key = Column(String)
    cache_key = Column(String)
    cache_expiration = Column(Timestamp())
    task_version = Column(String)
    empirical_policy = Column(
        Pydantic(core.TaskRunPolicy),
        server_default="{}",
        default=core.TaskRunPolicy,
        nullable=False,
    )
    task_inputs = Column(
        Pydantic(ParameterSchema),
        server_default="{}",
        default=ParameterSchema,
        nullable=False,
    )
    tags = Column(JSON, server_default="[]", default=list, nullable=False)

    # TODO remove this foreign key for significant delete performance gains
    state_id = Column(
        UUID(),
        ForeignKey(
            "task_run_state.id",
            ondelete="SET NULL",
            use_alter=True,
        ),
        index=True,
    )
    upstream_task_run_ids = Column(
        JSON, server_default="{}", default=dict, nullable=False
    )
    run_details = Column(
        Pydantic(core.TaskRunDetails),
        server_default="{}",
        default=core.TaskRunDetails,
        nullable=False,
    )

    # -------------------------- computed columns

    state_type = Column(
        Pydantic(states.StateType, sa_column_type=sa.Text()),
        sa.Computed(
            run_details["state_type"].astext
            if get_dialect() == "postgresql"
            else run_details["state_type"].as_string()
        ),
        index=True,
    )

    expected_start_time = Column(
        Timestamp(),
        sa.Computed(
            sa.func.text_to_timestamp_immutable(
                run_details["expected_start_time"].astext
            )
            if get_dialect() == "postgresql"
            else run_details["expected_start_time"].as_string()
        ),
        index=True,
    )

    next_scheduled_start_time = Column(
        Timestamp(),
        sa.Computed(
            sa.func.text_to_timestamp_immutable(
                run_details["next_scheduled_start_time"].astext
            )
            if get_dialect() == "postgresql"
            else run_details["next_scheduled_start_time"].as_string()
        ),
        index=True,
    )

    # -------------------------- relationships

    # current states are eagerly loaded unless otherwise specified
    _state = relationship(
        "TaskRunState",
        lazy="joined",
        foreign_keys=[state_id],
        primaryjoin=lambda: TaskRun.state_id == TaskRunState.id,
    )

    @hybrid_property
    def state(self):
        return self._state

    @state.setter
    def state(self, value):
        """
        If a state is assigned to this run, populate its run id.

        This would normally be handled by the back-populated SQLAlchemy
        relationship, but because this is a one-to-one pointer to a
        one-to-many relationship, SQLAlchemy can't figure it out.
        """
        if value and value.task_run_id is None:
            value.task_run_id = self.id
        self._state = value

    flow_run = relationship(
        FlowRun,
        back_populates="task_runs",
        lazy="raise",
        foreign_keys=[flow_run_id],
    )

    subflow_runs = relationship(
        FlowRun,
        back_populates="parent_task_run",
        lazy="raise",
        foreign_keys=[FlowRun.parent_task_run_id],
    )

    __table_args__ = (
        sa.Index(
            "uq_task_run__flow_run_id_task_key_dynamic_key",
            flow_run_id,
            task_key,
            dynamic_key,
            unique=True,
        ),
    )


class Deployment(Base):
    name = Column(String, nullable=False)
    flow_id = Column(UUID, ForeignKey("flow.id"), nullable=False, index=True)
<<<<<<< HEAD
    schedule = Column(Pydantic(schedules.Schedule))

    flow = relationship(Flow, back_populates="deployments", lazy="raise")


# --- flow run current state
#
# the current state of a run is found by a "top-n-per group" query that
# includes two joins:
#   1. from the `Run` table to the `State` table to load states for that run
#   2. from the `State` table to itself (aliased as `frs`) to filter all but the current state
#
# The second join is an outer join that only matches rows where `state.timestamp < frs.timestamp`,
# indicating that the matched state is NOT the most recent state. We then add a primary condition
# that `frs.timestamp IS NULL`, indicating that we only want to keep FAILED matches - in other words
# keeping only the most recent state.
frs = aliased(FlowRunState, name="frs")
FlowRun.state = relationship(
    # the self-referential join of FlowRunState to itself
    aliased(
        FlowRunState,
        join(
            FlowRunState,
            frs,
            sa.and_(
                FlowRunState.flow_run_id == frs.flow_run_id,
                FlowRunState.timestamp < frs.timestamp,
            ),
            isouter=True,
        ),
    ),
    # the join condition from FlowRun to FlowRunState and also including
    # only the failed matches for frs
    primaryjoin=sa.and_(
        FlowRun.id == FlowRunState.flow_run_id,
        frs.id.is_(None),
    ),
    uselist=False,
    viewonly=True,
    lazy="joined",
)
=======
    schedule = Column(
        Pydantic(
            Union[
                schedules.IntervalSchedule,
                schedules.CronSchedule,
            ]
        )
    )
    is_schedule_active = Column(
        sa.Boolean, nullable=False, server_default="1", default=True
    )
>>>>>>> f872d651

    flow = relationship(Flow, back_populates="deployments", lazy="raise")<|MERGE_RESOLUTION|>--- conflicted
+++ resolved
@@ -398,49 +398,6 @@
 class Deployment(Base):
     name = Column(String, nullable=False)
     flow_id = Column(UUID, ForeignKey("flow.id"), nullable=False, index=True)
-<<<<<<< HEAD
-    schedule = Column(Pydantic(schedules.Schedule))
-
-    flow = relationship(Flow, back_populates="deployments", lazy="raise")
-
-
-# --- flow run current state
-#
-# the current state of a run is found by a "top-n-per group" query that
-# includes two joins:
-#   1. from the `Run` table to the `State` table to load states for that run
-#   2. from the `State` table to itself (aliased as `frs`) to filter all but the current state
-#
-# The second join is an outer join that only matches rows where `state.timestamp < frs.timestamp`,
-# indicating that the matched state is NOT the most recent state. We then add a primary condition
-# that `frs.timestamp IS NULL`, indicating that we only want to keep FAILED matches - in other words
-# keeping only the most recent state.
-frs = aliased(FlowRunState, name="frs")
-FlowRun.state = relationship(
-    # the self-referential join of FlowRunState to itself
-    aliased(
-        FlowRunState,
-        join(
-            FlowRunState,
-            frs,
-            sa.and_(
-                FlowRunState.flow_run_id == frs.flow_run_id,
-                FlowRunState.timestamp < frs.timestamp,
-            ),
-            isouter=True,
-        ),
-    ),
-    # the join condition from FlowRun to FlowRunState and also including
-    # only the failed matches for frs
-    primaryjoin=sa.and_(
-        FlowRun.id == FlowRunState.flow_run_id,
-        frs.id.is_(None),
-    ),
-    uselist=False,
-    viewonly=True,
-    lazy="joined",
-)
-=======
     schedule = Column(
         Pydantic(
             Union[
@@ -452,6 +409,5 @@
     is_schedule_active = Column(
         sa.Boolean, nullable=False, server_default="1", default=True
     )
->>>>>>> f872d651
 
     flow = relationship(Flow, back_populates="deployments", lazy="raise")