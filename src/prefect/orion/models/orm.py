--- conflicted
+++ resolved
@@ -1,13 +1,10 @@
 import sqlalchemy as sa
-<<<<<<< HEAD
 from sqlalchemy import JSON, Column, String
 
 from prefect.orion.utilities.database import UUID, Base, UUIDDefault
-=======
 from sqlalchemy import JSON, Column, String, Enum
 from prefect.orion.utilities.database import UUID, Base, NowDefault
 from prefect.orion.schemas.core import StateType
->>>>>>> 17b0a967
 
 
 class Flow(Base):
@@ -28,7 +25,6 @@
     flow_run_metadata = Column(JSON, server_default="{}", default=dict, nullable=False)
 
 
-<<<<<<< HEAD
 class TaskRun(Base):
     flow_run_id = Column(UUID(), nullable=False, index=True)
     task_key = Column(String)
@@ -42,7 +38,6 @@
         JSON, server_default="{}", default=dict, nullable=False
     )
     task_run_metadata = Column(JSON, server_default="{}", default=dict, nullable=False)
-=======
 class FlowRunState(Base):
     flow_run_id = Column(UUID(), nullable=False, index=True)
     name = Column(String)
@@ -58,7 +53,6 @@
     __table__args__ = sa.Index(
         "flow_run_state_flow_run_id_timestamp_desc_idx", flow_run_id, timestamp.desc()
     )
->>>>>>> 17b0a967
 
 
 # TODO: add indexes