import pendulum
import sqlalchemy as sa
from sqlalchemy import JSON, Column, String, join
from sqlalchemy.orm import aliased, relationship

from prefect.orion.schemas import core, states
from prefect.orion.utilities.database import (
    UUID,
    Base,
    Now,
    Pydantic,
    Timestamp,
)


class Flow(Base):
    name = Column(String, nullable=False, unique=True)
    tags = Column(JSON, server_default="[]", default=list, nullable=False)
    parameters = Column(
        Pydantic(core.ParameterSchema),
        server_default="{}",
        default=dict,
        nullable=False,
    )


<<<<<<< HEAD
class FlowRun(Base):
    flow_id = Column(UUID(), nullable=False, index=True)
    flow_version = Column(String)
    parameters = Column(JSON, server_default="{}", default=dict, nullable=False)
    context = Column(JSON, server_default="{}", default=dict, nullable=False)
    empirical_policy = Column(JSON, server_default="{}", default=dict, nullable=False)
    empirical_config = Column(JSON, server_default="{}", default=dict, nullable=False)
    tags = Column(JSON, server_default="[]", default=list, nullable=False)
    flow_run_details = Column(
        Pydantic(core.FlowRunDetails),
        server_default="{}",
        default=dict,
        nullable=False,
    )


def add_flow_run_subflow_index(target, connection, **kw):
    """Adds a partial index on the `parent_task_run_id` key of the
    `flow_run_details` column, using dialect-specific syntax. This function is
    called once the dialect is known via SQLAlchemy's event listening system.
    """
    if connection.dialect.name == "sqlite":
        FlowRun.__table__.append_constraint(
            sa.Index(
                "ix_flow_run_flow_run_details_subflow",
                sa.text("json_extract(flow_run_details, '$.parent_task_run_id')"),
                sqlite_where=sa.text(
                    "json_extract(flow_run_details, '$.is_subflow') IS TRUE"
                ),
            )
        )
    elif connection.dialect.name == "postgresql":
        FlowRun.__table__.append_constraint(
            sa.Index(
                "ix_flow_run_flow_run_details_subflow",
                sa.text("(flow_run_details ->> 'parent_task_run_id')::UUID"),
                postgresql_where=sa.text("flow_run_details ->> 'is_subflow' IS TRUE"),
            )
        )


sa.event.listen(
    FlowRun.__table__, "before_create", add_flow_run_subflow_index, once=True
)


class TaskRun(Base):
    flow_run_id = Column(UUID(), nullable=False, index=True)
    task_key = Column(String, nullable=False)
    dynamic_key = Column(String)
    cache_key = Column(String)
    cache_expiration = Column(Timestamp(timezone=True))
    task_version = Column(String)
    empirical_policy = Column(JSON, server_default="{}", default=dict, nullable=False)
    task_inputs = Column(JSON, server_default="{}", default=dict, nullable=False)
    tags = Column(JSON, server_default="[]", default=list, nullable=False)
    upstream_task_run_ids = Column(
        JSON, server_default="{}", default=dict, nullable=False
    )
    task_run_details = Column(
        Pydantic(core.TaskRunDetails),
        server_default="{}",
        default=dict,
        nullable=False,
    )

    __table_args__ = (
        sa.Index(
            "ix_task_run_flow_run_id_task_key_dynamic_key",
            flow_run_id,
            task_key,
            dynamic_key,
            unique=True,
        ),
    )


def add_task_run_subflow_index(target, connection, **kw):
    """Adds a partial index on the `subflow_run_id` key of the
    `task_run_details` column, using dialect-specific syntax. This function is
    called once the dialect is known via SQLAlchemy's event listening system.
    """
    if connection.dialect.name == "sqlite":
        TaskRun.__table__.append_constraint(
            sa.Index(
                "ix_task_run_task_run_details_subflow",
                sa.text("json_extract(task_run_details, '$.subflow_run_id')"),
                sqlite_where=sa.text(
                    "json_extract(task_run_details, '$.is_subflow') IS TRUE"
                ),
            )
        )
    elif connection.dialect.name == "postgresql":
        TaskRun.__table__.append_constraint(
            sa.Index(
                "ix_task_run_task_run_details_subflow",
                sa.text("(task_run_details ->> 'subflow_run_id')::UUID"),
                postgresql_where=sa.text("task_run_details ->> 'is_subflow' IS TRUE"),
            )
        )


sa.event.listen(
    TaskRun.__table__, "before_create", add_task_run_subflow_index, once=True
)


=======
>>>>>>> 44f77ca2
class FlowRunState(Base):
    flow_run_id = Column(UUID(), nullable=False)
    type = Column(sa.Enum(states.StateType), nullable=False, index=True)
    timestamp = Column(
        Timestamp(timezone=True),
        nullable=False,
        server_default=Now(),
        default=lambda: pendulum.now("UTC"),
    )
    name = Column(String, nullable=False)
    message = Column(String)
    state_details = Column(
        Pydantic(states.StateDetails), server_default="{}", default=dict, nullable=False
    )
    run_details = Column(
        Pydantic(states.RunDetails), server_default="{}", default=dict, nullable=False
    )
    data = Column(JSON)

    __table_args__ = (
        sa.Index(
            "ix_flow_run_state_flow_run_id_timestamp_desc",
            flow_run_id,
            timestamp.desc(),
            unique=True,
        ),
    )


class TaskRunState(Base):
    task_run_id = Column(UUID(), nullable=False)
    type = Column(sa.Enum(states.StateType), nullable=False, index=True)
    timestamp = Column(
        Timestamp(timezone=True),
        nullable=False,
        server_default=Now(),
        default=lambda: pendulum.now("UTC"),
    )
    name = Column(String, nullable=False)
    message = Column(String)
    state_details = Column(
        Pydantic(states.StateDetails), server_default="{}", default=dict, nullable=False
    )
    run_details = Column(
        Pydantic(states.RunDetails), server_default="{}", default=dict, nullable=False
    )
    data = Column(JSON)

    __table_args__ = (
        sa.Index(
            "ix_task_run_state_task_run_id_timestamp_desc",
            task_run_id,
            timestamp.desc(),
            unique=True,
        ),
    )


frs = aliased(FlowRunState, name="frs")
trs = aliased(TaskRunState, name="trs")


class FlowRun(Base):
    flow_id = Column(UUID(), nullable=False, index=True)
    flow_version = Column(String)
    parameters = Column(JSON, server_default="{}", default=dict, nullable=False)
    parent_task_run_id = Column(UUID(), nullable=True)
    context = Column(JSON, server_default="{}", default=dict, nullable=False)
    empirical_policy = Column(JSON, server_default="{}", default=dict, nullable=False)
    empirical_config = Column(JSON, server_default="{}", default=dict, nullable=False)
    tags = Column(JSON, server_default="[]", default=list, nullable=False)
    flow_run_metadata = Column(
        Pydantic(core.FlowRunMetadata),
        server_default="{}",
        default=dict,
        nullable=False,
    )

    # the current state of a run is found by a "top-n-per group" query that
    # includes two joins:
    #   1. from the `Run` table to the `State` table to load states for that run
    #   2. from the `State` table to itself (aliased as `frs`) to filter all but the current state
    #
    # The second join is an outer join that only matches rows where `state.timestamp < frs.timestamp`,
    # indicating that the matched state is NOT the most recent state. We then add a primary condition
    # that `frs.timestamp IS NULL`, indicating that we only want to keep FAILED matches - in other words
    # keeping only the most recent state.
    state = relationship(
        # the self-referential join of FlowRunState to itself
        aliased(
            FlowRunState,
            join(
                FlowRunState,
                frs,
                sa.and_(
                    FlowRunState.flow_run_id == frs.flow_run_id,
                    FlowRunState.timestamp < frs.timestamp,
                ),
                isouter=True,
            ),
        ),
        # the join condition from FlowRun to FlowRunState and also including
        # only the failed matches for frs
        primaryjoin=lambda: sa.and_(
            FlowRun.id == FlowRunState.flow_run_id,
            frs.id.is_(None),
        ),
        foreign_keys=[FlowRunState.flow_run_id],
        uselist=False,
        viewonly=True,
        lazy="joined",
    )


class TaskRun(Base):
    flow_run_id = Column(UUID(), nullable=False, index=True)
    task_key = Column(String, nullable=False)
    dynamic_key = Column(String)
    cache_key = Column(String)
    cache_expiration = Column(Timestamp(timezone=True))
    task_version = Column(String)
    empirical_policy = Column(JSON, server_default="{}", default=dict, nullable=False)
    task_inputs = Column(JSON, server_default="{}", default=dict, nullable=False)
    tags = Column(JSON, server_default="[]", default=list, nullable=False)
    upstream_task_run_ids = Column(
        JSON, server_default="{}", default=dict, nullable=False
    )
    task_run_metadata = Column(
        Pydantic(core.TaskRunMetadata),
        server_default="{}",
        default=dict,
        nullable=False,
    )

    # the current state of a run is found by a "top-n-per group" query that
    # includes two joins:
    #   1. from the `Run` table to the `State` table to load states for that run
    #   2. from the `State` table to itself (aliased as `trs`) to filter all but the current state
    #
    # The second join is an outer join that only matches rows where `state.timestamp < trs.timestamp`,
    # indicating that the matched state is NOT the most recent state. We then add a primary condition
    # that `trs.timestamp IS NULL`, indicating that we only want to keep FAILED matches - in other words
    # keeping only the most recent state.
    state = relationship(
        # the self-referential join of TaskRunState to itself
        aliased(
            TaskRunState,
            join(
                TaskRunState,
                trs,
                sa.and_(
                    TaskRunState.task_run_id == trs.task_run_id,
                    TaskRunState.timestamp < trs.timestamp,
                ),
                isouter=True,
            ),
        ),
        # the join condition from TaskRun to TaskRunState and also including
        # only the failed matches for trs
        primaryjoin=lambda: sa.and_(
            TaskRun.id == TaskRunState.task_run_id,
            trs.id.is_(None),
        ),
        foreign_keys=[TaskRunState.task_run_id],
        uselist=False,
        viewonly=True,
        lazy="joined",
    )

    __table_args__ = (
        sa.Index(
            "ix_task_run_flow_run_id_task_key_dynamic_key",
            flow_run_id,
            task_key,
            dynamic_key,
            unique=True,
        ),
    )<|MERGE_RESOLUTION|>--- conflicted
+++ resolved
@@ -24,116 +24,6 @@
     )
 
 
-<<<<<<< HEAD
-class FlowRun(Base):
-    flow_id = Column(UUID(), nullable=False, index=True)
-    flow_version = Column(String)
-    parameters = Column(JSON, server_default="{}", default=dict, nullable=False)
-    context = Column(JSON, server_default="{}", default=dict, nullable=False)
-    empirical_policy = Column(JSON, server_default="{}", default=dict, nullable=False)
-    empirical_config = Column(JSON, server_default="{}", default=dict, nullable=False)
-    tags = Column(JSON, server_default="[]", default=list, nullable=False)
-    flow_run_details = Column(
-        Pydantic(core.FlowRunDetails),
-        server_default="{}",
-        default=dict,
-        nullable=False,
-    )
-
-
-def add_flow_run_subflow_index(target, connection, **kw):
-    """Adds a partial index on the `parent_task_run_id` key of the
-    `flow_run_details` column, using dialect-specific syntax. This function is
-    called once the dialect is known via SQLAlchemy's event listening system.
-    """
-    if connection.dialect.name == "sqlite":
-        FlowRun.__table__.append_constraint(
-            sa.Index(
-                "ix_flow_run_flow_run_details_subflow",
-                sa.text("json_extract(flow_run_details, '$.parent_task_run_id')"),
-                sqlite_where=sa.text(
-                    "json_extract(flow_run_details, '$.is_subflow') IS TRUE"
-                ),
-            )
-        )
-    elif connection.dialect.name == "postgresql":
-        FlowRun.__table__.append_constraint(
-            sa.Index(
-                "ix_flow_run_flow_run_details_subflow",
-                sa.text("(flow_run_details ->> 'parent_task_run_id')::UUID"),
-                postgresql_where=sa.text("flow_run_details ->> 'is_subflow' IS TRUE"),
-            )
-        )
-
-
-sa.event.listen(
-    FlowRun.__table__, "before_create", add_flow_run_subflow_index, once=True
-)
-
-
-class TaskRun(Base):
-    flow_run_id = Column(UUID(), nullable=False, index=True)
-    task_key = Column(String, nullable=False)
-    dynamic_key = Column(String)
-    cache_key = Column(String)
-    cache_expiration = Column(Timestamp(timezone=True))
-    task_version = Column(String)
-    empirical_policy = Column(JSON, server_default="{}", default=dict, nullable=False)
-    task_inputs = Column(JSON, server_default="{}", default=dict, nullable=False)
-    tags = Column(JSON, server_default="[]", default=list, nullable=False)
-    upstream_task_run_ids = Column(
-        JSON, server_default="{}", default=dict, nullable=False
-    )
-    task_run_details = Column(
-        Pydantic(core.TaskRunDetails),
-        server_default="{}",
-        default=dict,
-        nullable=False,
-    )
-
-    __table_args__ = (
-        sa.Index(
-            "ix_task_run_flow_run_id_task_key_dynamic_key",
-            flow_run_id,
-            task_key,
-            dynamic_key,
-            unique=True,
-        ),
-    )
-
-
-def add_task_run_subflow_index(target, connection, **kw):
-    """Adds a partial index on the `subflow_run_id` key of the
-    `task_run_details` column, using dialect-specific syntax. This function is
-    called once the dialect is known via SQLAlchemy's event listening system.
-    """
-    if connection.dialect.name == "sqlite":
-        TaskRun.__table__.append_constraint(
-            sa.Index(
-                "ix_task_run_task_run_details_subflow",
-                sa.text("json_extract(task_run_details, '$.subflow_run_id')"),
-                sqlite_where=sa.text(
-                    "json_extract(task_run_details, '$.is_subflow') IS TRUE"
-                ),
-            )
-        )
-    elif connection.dialect.name == "postgresql":
-        TaskRun.__table__.append_constraint(
-            sa.Index(
-                "ix_task_run_task_run_details_subflow",
-                sa.text("(task_run_details ->> 'subflow_run_id')::UUID"),
-                postgresql_where=sa.text("task_run_details ->> 'is_subflow' IS TRUE"),
-            )
-        )
-
-
-sa.event.listen(
-    TaskRun.__table__, "before_create", add_task_run_subflow_index, once=True
-)
-
-
-=======
->>>>>>> 44f77ca2
 class FlowRunState(Base):
     flow_run_id = Column(UUID(), nullable=False)
     type = Column(sa.Enum(states.StateType), nullable=False, index=True)
@@ -311,4 +201,64 @@
             dynamic_key,
             unique=True,
         ),
-    )+    )
+
+
+def add_flow_run_subflow_index(target, connection, **kw):
+    """Adds a partial index on the `parent_task_run_id` key of the
+    `flow_run_details` column, using dialect-specific syntax. This function is
+    called once the dialect is known via SQLAlchemy's event listening system.
+    """
+    if connection.dialect.name == "sqlite":
+        FlowRun.__table__.append_constraint(
+            sa.Index(
+                "ix_flow_run_flow_run_details_subflow",
+                sa.text("json_extract(flow_run_details, '$.parent_task_run_id')"),
+                sqlite_where=sa.text(
+                    "json_extract(flow_run_details, '$.is_subflow') IS TRUE"
+                ),
+            )
+        )
+    elif connection.dialect.name == "postgresql":
+        FlowRun.__table__.append_constraint(
+            sa.Index(
+                "ix_flow_run_flow_run_details_subflow",
+                sa.text("(flow_run_details ->> 'parent_task_run_id')::UUID"),
+                postgresql_where=sa.text("flow_run_details ->> 'is_subflow' IS TRUE"),
+            )
+        )
+
+
+sa.event.listen(
+    FlowRun.__table__, "before_create", add_flow_run_subflow_index, once=True
+)
+
+
+def add_task_run_subflow_index(target, connection, **kw):
+    """Adds a partial index on the `subflow_run_id` key of the
+    `task_run_details` column, using dialect-specific syntax. This function is
+    called once the dialect is known via SQLAlchemy's event listening system.
+    """
+    if connection.dialect.name == "sqlite":
+        TaskRun.__table__.append_constraint(
+            sa.Index(
+                "ix_task_run_task_run_details_subflow",
+                sa.text("json_extract(task_run_details, '$.subflow_run_id')"),
+                sqlite_where=sa.text(
+                    "json_extract(task_run_details, '$.is_subflow') IS TRUE"
+                ),
+            )
+        )
+    elif connection.dialect.name == "postgresql":
+        TaskRun.__table__.append_constraint(
+            sa.Index(
+                "ix_task_run_task_run_details_subflow",
+                sa.text("(task_run_details ->> 'subflow_run_id')::UUID"),
+                postgresql_where=sa.text("task_run_details ->> 'is_subflow' IS TRUE"),
+            )
+        )
+
+
+sa.event.listen(
+    TaskRun.__table__, "before_create", add_task_run_subflow_index, once=True
+)