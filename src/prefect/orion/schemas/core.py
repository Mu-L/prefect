import datetime
from enum import auto
from typing import List, Dict
from uuid import UUID

import pendulum
from pydantic import Field, validator

from prefect.orion.utilities.enum import AutoEnum
from prefect.orion.utilities.functions import ParameterSchema
from prefect.orion.utilities.schemas import PrefectBaseModel


class APIBaseModel(PrefectBaseModel):
    class Config:
        orm_mode = True

    id: UUID = None
    created: datetime.datetime = None
    updated: datetime.datetime = None


class Flow(APIBaseModel):
    name: str = Field(..., example="my-flow")
    tags: List[str] = Field(default_factory=list, example=["tag-1", "tag-2"])
    parameters: ParameterSchema = Field(default_factory=ParameterSchema)


class FlowRunMetadata(PrefectBaseModel):
    is_subflow: bool = False


class FlowRun(APIBaseModel):
    flow_id: UUID
    flow_version: str = Field(..., example="v1.0")
    parameters: dict = Field(default_factory=dict)
    parent_task_run_id: UUID = None
    context: dict = Field(default_factory=dict, example={"my_var": "my_val"})
    empirical_policy: dict = Field(default_factory=dict)
    empirical_config: dict = Field(default_factory=dict)
    tags: List[str] = Field(default_factory=list, example=["tag-1", "tag-2"])
    flow_run_metadata: FlowRunMetadata = Field(default_factory=FlowRunMetadata)


class StateType(AutoEnum):
    RUNNING = auto()
    COMPLETED = auto()
    FAILED = auto()
    SCHEDULED = auto()
    PENDING = auto()


class StateDetails(PrefectBaseModel):
    flow_run_id: UUID = None
    task_run_id: UUID = None


class RunDetails(PrefectBaseModel):
    previous_state_id: UUID = None
    run_count: int = 0
    start_time: datetime.datetime = None
    end_time: datetime.datetime = None
    total_run_time_seconds: float = 0.0
    total_time_seconds: float = 0.0
    last_run_time: float = 0.0


class _BaseState(PrefectBaseModel):
    type: StateType
    name: str = None
    timestamp: datetime.datetime = Field(default_factory=pendulum.now)
    message: str = Field(None, example="Run started")
    data: bytes = None

    @validator("name", pre=True, always=True)
    def default_name_from_type(cls, v, *, values, **kwargs):
        """If a name is not provided, use the type"""
        if v is None:
            v = values.get("type").value.capitalize()
        return v


class State(_BaseState, APIBaseModel):
    data_location: dict = None
    state_details: StateDetails = Field(default_factory=StateDetails)
<<<<<<< HEAD
    run_details: RunDetails = Field(default_factory=RunDetails)
    # TODO implement this when we do ResultLocations
    data_location: dict = Field(default_factory=dict)


class TaskRunMetadata(PrefectBaseModel):
    is_subflow: bool = False


class TaskRun(APIBaseModel):
    flow_run_id: UUID
    task_key: str
    dynamic_key: str = None
    cache_key: str = None
    cache_expiration: datetime.datetime = None
    task_version: str = None
    empirical_policy: dict = Field(default_factory=dict)
    tags: List[str] = Field(default_factory=list, example=["tag-1", "tag-2"])
    task_inputs: ParameterSchema = Field(default_factory=ParameterSchema)
    upstream_task_run_ids: Dict[str, UUID] = Field(default_factory=dict)
    task_run_metadata: TaskRunMetadata = Field(default_factory=TaskRunMetadata)
=======
    run_details: RunDetails = Field(default_factory=RunDetails)
>>>>>>> 33787400
<|MERGE_RESOLUTION|>--- conflicted
+++ resolved
@@ -83,10 +83,7 @@
 class State(_BaseState, APIBaseModel):
     data_location: dict = None
     state_details: StateDetails = Field(default_factory=StateDetails)
-<<<<<<< HEAD
     run_details: RunDetails = Field(default_factory=RunDetails)
-    # TODO implement this when we do ResultLocations
-    data_location: dict = Field(default_factory=dict)
 
 
 class TaskRunMetadata(PrefectBaseModel):
@@ -104,7 +101,4 @@
     tags: List[str] = Field(default_factory=list, example=["tag-1", "tag-2"])
     task_inputs: ParameterSchema = Field(default_factory=ParameterSchema)
     upstream_task_run_ids: Dict[str, UUID] = Field(default_factory=dict)
-    task_run_metadata: TaskRunMetadata = Field(default_factory=TaskRunMetadata)
-=======
-    run_details: RunDetails = Field(default_factory=RunDetails)
->>>>>>> 33787400
+    task_run_metadata: TaskRunMetadata = Field(default_factory=TaskRunMetadata)