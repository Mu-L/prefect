--- conflicted
+++ resolved
@@ -1,9 +1,5 @@
 """
-<<<<<<< HEAD
 Module containing the base workflow task class and decorator - for most use cases, using the [`@task` decorator](prefect.tasks.task) is preferred.
-=======
-Workflow task class and decorator.
->>>>>>> c7da0228
 """
 # This file requires type-checking with pyright because mypy does not yet support PEP612
 # See https://github.com/python/mypy/issues/8645
@@ -175,19 +171,11 @@
         and they are fully resolved on submission.
 
         Args:
-<<<<<<< HEAD
             *args: Arguments to run the task with
             **kwargs: Keyword arguments to run the task with
 
         Returns:
             A future allowing asynchronous access to the state of the task
-=======
-            *args: Arguments to run the task with.
-            **kwargs: Keyword arguments to run the task with.
-
-        Returns:
-            A future allowing access to the state of the task.
->>>>>>> c7da0228
 
         Examples:
 
