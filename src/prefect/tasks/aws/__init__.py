"""
This module contains a collection of tasks for interacting with AWS resources.

All AWS related tasks can be authenticated using the `AWS_CREDENTIALS` Prefect Secret that should be a dictionary with two keys: `"ACCESS_KEY"` and `"SECRET_ACCESS_KEY"`.  See [Third Party Authentication](../../../orchestration/recipes/third_party_auth.html) for more information.
"""
try:
    from prefect.tasks.aws.s3 import S3Download, S3Upload, S3List
    from prefect.tasks.aws.lambda_function import (
        LambdaCreate,
        LambdaDelete,
        LambdaInvoke,
        LambdaList,
    )
    from prefect.tasks.aws.step_function import StepActivate
    from prefect.tasks.aws.secrets_manager import AWSSecretsManager
<<<<<<< HEAD
except ImportError as err:
=======
    from prefect.tasks.aws.batch import BatchSubmit
    from prefect.tasks.aws.client_waiter import AWSClientWait
except ImportError:
>>>>>>> fd382325
    raise ImportError(
        'Using `prefect.tasks.aws` requires Prefect to be installed with the "aws" extra.'
    ) from err<|MERGE_RESOLUTION|>--- conflicted
+++ resolved
@@ -13,13 +13,9 @@
     )
     from prefect.tasks.aws.step_function import StepActivate
     from prefect.tasks.aws.secrets_manager import AWSSecretsManager
-<<<<<<< HEAD
 except ImportError as err:
-=======
     from prefect.tasks.aws.batch import BatchSubmit
     from prefect.tasks.aws.client_waiter import AWSClientWait
-except ImportError:
->>>>>>> fd382325
     raise ImportError(
         'Using `prefect.tasks.aws` requires Prefect to be installed with the "aws" extra.'
     ) from err