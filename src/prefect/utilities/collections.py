from collections.abc import Sequence, Set
<<<<<<< HEAD
from collections import defaultdict
from typing import Any, Iterable, Mapping, Tuple, TypeVar, Union, List, Dict, Type
=======
from typing import Any, Iterable, List, Tuple, TypeVar, Union, Dict, cast, Type

>>>>>>> b7cbe33a

KT = TypeVar("KT")
VT = TypeVar("VT")


def dict_to_flatdict(
    dct: Dict[KT, Union[Any, Dict[KT, Any]]], _parent: Tuple[KT, ...] = None
) -> Dict[Tuple[KT, ...], Any]:
    """Converts a (nested) dictionary to a flattened representation.

    Each key of the flat dict will be a CompoundKey tuple containing the "chain of keys"
    for the corresponding value.

    Args:
        - dct (dict): The dictionary to flatten
        - _parent (Tuple, optional): The current parent for recursion

    Returns:
        - A flattened dict of the same type as dct
    """
    typ = cast(Type[Dict[Tuple[KT, ...], Any]], type(dct))
    items: List[Tuple[Tuple[KT, ...], Any]] = []
    parent = _parent or tuple()

    for k, v in dct.items():
        k_parent = tuple(parent + (k,))
        if isinstance(v, dict):
            items.extend(dict_to_flatdict(v, _parent=k_parent).items())
        else:
            items.append((k_parent, v))
    return typ(items)


def flatdict_to_dict(
    dct: Dict[Tuple[KT, ...], VT]
) -> Dict[KT, Union[VT, Dict[KT, VT]]]:
    """Converts a flattened dictionary back to a nested dictionary.

    Args:
        - dct (dict): The dictionary to be nested. Each key should be a tuple of keys
            as generated by `dict_to_flatdict`

    Returns
        - A nested dict of the same type as dct
    """
    typ = type(dct)
    result = cast(Dict[KT, Union[VT, Dict[KT, VT]]], typ())
    for key_tuple, value in dct.items():
        current_dict = result
        for prefix_key in key_tuple[:-1]:
            # Build nested dictionaries up for the current key tuple
            # Use `setdefault` in case the nested dict has already been created
            current_dict = current_dict.setdefault(prefix_key, typ())  # type: ignore
        # Set the value
        current_dict[key_tuple[-1]] = value

    return result


T = TypeVar("T")


def ensure_iterable(obj: Union[T, Iterable[T]]) -> Iterable[T]:
    if isinstance(obj, Sequence) or isinstance(obj, Set):
        return obj
<<<<<<< HEAD
    return [obj]


def listrepr(objs: Iterable, sep=" ") -> str:
    return sep.join(repr(obj) for obj in objs)


def extract_instances(
    objects: Iterable,
    types: Union[Type[T], Tuple[Type[T], ...]] = object,
) -> Union[List[T], Dict[Type[T], T]]:
    """
    Extract objects from a file and returns a dict of type -> instances

    Args:
        - objects: An iterable of objects
        - types: A type or tuple of types to extract, defaults to all objects

    Returns:
        - If a single type is given: a list of instances of that type
        - If a tuple of types is given: a mapping of type to a list of instances
    """
    types = ensure_iterable(types)

    # Create a mapping of type -> instance from the exec values
    ret = defaultdict(list)

    for o in objects:
        # We iterate here so that the key is the passed type rather than type(o)
        for type_ in types:
            if isinstance(o, type_):
                ret[type_].append(o)

    if len(types) == 1:
        return ret[types[0]]

    return ret
=======
    obj = cast(T, obj)  # No longer in the iterable case
    return [obj]
>>>>>>> b7cbe33a
<|MERGE_RESOLUTION|>--- conflicted
+++ resolved
@@ -1,11 +1,6 @@
+from collections import defaultdict
 from collections.abc import Sequence, Set
-<<<<<<< HEAD
-from collections import defaultdict
-from typing import Any, Iterable, Mapping, Tuple, TypeVar, Union, List, Dict, Type
-=======
-from typing import Any, Iterable, List, Tuple, TypeVar, Union, Dict, cast, Type
-
->>>>>>> b7cbe33a
+from typing import Any, Dict, Iterable, List, Tuple, Type, TypeVar, Union, cast
 
 KT = TypeVar("KT")
 VT = TypeVar("VT")
@@ -71,7 +66,7 @@
 def ensure_iterable(obj: Union[T, Iterable[T]]) -> Iterable[T]:
     if isinstance(obj, Sequence) or isinstance(obj, Set):
         return obj
-<<<<<<< HEAD
+    obj = cast(T, obj)  # No longer in the iterable case
     return [obj]
 
 
@@ -108,8 +103,4 @@
     if len(types) == 1:
         return ret[types[0]]
 
-    return ret
-=======
-    obj = cast(T, obj)  # No longer in the iterable case
-    return [obj]
->>>>>>> b7cbe33a
+    return ret