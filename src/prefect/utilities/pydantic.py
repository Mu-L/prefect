from functools import partial
<<<<<<< HEAD
from typing import Any, Callable, Dict, Generic, Type, TypeVar, cast, overload

from pydantic_core import to_jsonable_python

from prefect._internal.pydantic import HAS_PYDANTIC_V2

if HAS_PYDANTIC_V2:
    import pydantic.v1 as pydantic
else:
    import pydantic
=======
from typing import Any, Callable, Dict, Generic, Optional, Type, TypeVar, cast, overload
>>>>>>> f0015156

from jsonpatch import JsonPatch as JsonPatchBase
from pydantic_core import to_jsonable_python
from typing_extensions import Self

from prefect._internal.pydantic.utilities.model_dump import model_dump
from prefect.pydantic import HAS_PYDANTIC_V2
from prefect.utilities.dispatch import get_dispatch_key, lookup_type, register_base_type
from prefect.utilities.importtools import from_qualified_name, to_qualified_name

if HAS_PYDANTIC_V2:
    import pydantic.v1 as pydantic_v1
else:
    import pydantic as pydantic_v1

D = TypeVar("D", bound=Any)
M = TypeVar("M", bound=pydantic_v1.BaseModel)


def _reduce_model(model: pydantic_v1.BaseModel):
    """
    Helper for serializing a cythonized model with cloudpickle.

    Keyword arguments can provide additional settings to the `json` call. Since
    `__reduce__` takes no arguments, these are set on the `__reduce_kwargs__` attr.
    """
    return (
        _unreduce_model,
        (
            to_qualified_name(type(model)),
            model.json(**getattr(model, "__reduce_kwargs__", {})),
        ),
    )


def _unreduce_model(model_name, json):
    """Helper for restoring model after serialization"""
    model = from_qualified_name(model_name)
    return model.parse_raw(json)


@overload
def add_cloudpickle_reduction(__model_cls: Type[M]) -> Type[M]:
    ...


@overload
def add_cloudpickle_reduction(
    **kwargs: Any,
) -> Callable[[Type[M]], Type[M]]:
    ...


def add_cloudpickle_reduction(__model_cls: Type[M] = None, **kwargs: Any):
    """
    Adds a `__reducer__` to the given class that ensures it is cloudpickle compatible.

    Workaround for issues with cloudpickle when using cythonized pydantic which
    throws exceptions when attempting to pickle the class which has "compiled"
    validator methods dynamically attached to it.

    We cannot define this utility in the model class itself because the class is the
    type that contains unserializable methods.

    Any model using some features of Pydantic (e.g. `Path` validation) with a Cython
    compiled Pydantic installation may encounter pickling issues.

    See related issue at https://github.com/cloudpipe/cloudpickle/issues/408
    """
    if __model_cls:
        __model_cls.__reduce__ = _reduce_model
        __model_cls.__reduce_kwargs__ = kwargs
        return __model_cls
    else:
        return cast(
            Callable[[Type[M]], Type[M]],
            partial(
                add_cloudpickle_reduction,
                **kwargs,
            ),
        )


def get_class_fields_only(model: Type[pydantic_v1.BaseModel]) -> set:
    """
    Gets all the field names defined on the model class but not any parent classes.
    Any fields that are on the parent but redefined on the subclass are included.
    """
    subclass_class_fields = set(model.__annotations__.keys())
    parent_class_fields = set()

    for base in model.__class__.__bases__:
        if issubclass(base, pydantic_v1.BaseModel):
            parent_class_fields.update(base.__annotations__.keys())

    return (subclass_class_fields - parent_class_fields) | (
        subclass_class_fields & parent_class_fields
    )


def add_type_dispatch(model_cls: Type[M]) -> Type[M]:
    """
    Extend a Pydantic model to add a 'type' field that is used as a discriminator field
    to dynamically determine the subtype that when deserializing models.

    This allows automatic resolution to subtypes of the decorated model.

    If a type field already exists, it should be a string literal field that has a
    constant value for each subclass. The default value of this field will be used as
    the dispatch key.

    If a type field does not exist, one will be added. In this case, the value of the
    field will be set to the value of the `__dispatch_key__`. The base class should
    define a `__dispatch_key__` class method that is used to determine the unique key
    for each subclass. Alternatively, each subclass can define the `__dispatch_key__`
    as a string literal.

    The base class must not define a 'type' field. If it is not desirable to add a field
    to the model and the dispatch key can be tracked separately, the lower level
    utilities in `prefect.utilities.dispatch` should be used directly.
    """
    defines_dispatch_key = hasattr(
        model_cls, "__dispatch_key__"
    ) or "__dispatch_key__" in getattr(model_cls, "__annotations__", {})

    defines_type_field = "type" in model_cls.__fields__

    if not defines_dispatch_key and not defines_type_field:
        raise ValueError(
            f"Model class {model_cls.__name__!r} does not define a `__dispatch_key__` "
            "or a type field. One of these is required for dispatch."
        )

    elif defines_dispatch_key and not defines_type_field:
        # Add a type field to store the value of the dispatch key
        model_cls.__fields__["type"] = pydantic_v1.fields.ModelField(
            name="type",
            type_=str,
            required=True,
            class_validators=None,
            model_config=model_cls.__config__,
        )

    elif not defines_dispatch_key and defines_type_field:
        field_type_annotation = model_cls.__fields__["type"].type_
        if field_type_annotation != str:
            raise TypeError(
                f"Model class {model_cls.__name__!r} defines a 'type' field with "
                f"type {field_type_annotation.__name__!r} but it must be 'str'."
            )

        # Set the dispatch key to retrieve the value from the type field
        @classmethod
        def dispatch_key_from_type_field(cls):
            return cls.__fields__["type"].default

        model_cls.__dispatch_key__ = dispatch_key_from_type_field

    else:
        raise ValueError(
            f"Model class {model_cls.__name__!r} defines a `__dispatch_key__` "
            "and a type field. Only one of these may be defined for dispatch."
        )

    cls_init = model_cls.__init__
    cls_new = model_cls.__new__

    def __init__(__pydantic_self__, **data: Any) -> None:
        type_string = (
            get_dispatch_key(__pydantic_self__)
            if type(__pydantic_self__) != model_cls
            else "__base__"
        )
        data.setdefault("type", type_string)
        cls_init(__pydantic_self__, **data)

    def __new__(cls: Type[Self], **kwargs) -> Self:
        if "type" in kwargs:
            try:
                subcls = lookup_type(cls, dispatch_key=kwargs["type"])
            except KeyError as exc:
                raise pydantic_v1.ValidationError(errors=[exc], model=cls)
            return cls_new(subcls)
        else:
            return cls_new(cls)

    model_cls.__init__ = __init__
    model_cls.__new__ = __new__

    register_base_type(model_cls)

    return model_cls


class PartialModel(Generic[M]):
    """
    A utility for creating a Pydantic model in several steps.

    Fields may be set at initialization, via attribute assignment, or at finalization
    when the concrete model is returned.

    Pydantic validation does not occur until finalization.

    Each field can only be set once and a `ValueError` will be raised on assignment if
    a field already has a value.

    Example:
        >>> class MyModel(pydantic_v1.BaseModel):
        >>>     x: int
        >>>     y: str
        >>>     z: float
        >>>
        >>> partial_model = PartialModel(MyModel, x=1)
        >>> partial_model.y = "two"
        >>> model = partial_model.finalize(z=3.0)
    """

    def __init__(self, __model_cls: Type[M], **kwargs: Any) -> None:
        self.fields = kwargs
        # Set fields first to avoid issues if `fields` is also set on the `model_cls`
        # in our custom `setattr` implementation.
        self.model_cls = __model_cls

        for name in kwargs.keys():
            self.raise_if_not_in_model(name)

    def finalize(self, **kwargs: Any) -> M:
        for name in kwargs.keys():
            self.raise_if_already_set(name)
            self.raise_if_not_in_model(name)
        return self.model_cls(**self.fields, **kwargs)

    def raise_if_already_set(self, name):
        if name in self.fields:
            raise ValueError(f"Field {name!r} has already been set.")

    def raise_if_not_in_model(self, name):
        if name not in self.model_cls.__fields__:
            raise ValueError(f"Field {name!r} is not present in the model.")

    def __setattr__(self, __name: str, __value: Any) -> None:
        if __name in {"fields", "model_cls"}:
            return super().__setattr__(__name, __value)

        self.raise_if_already_set(__name)
        self.raise_if_not_in_model(__name)
        self.fields[__name] = __value

    def __repr__(self) -> str:
        dsp_fields = ", ".join(
            f"{key}={repr(value)}" for key, value in self.fields.items()
        )
        return f"PartialModel(cls={self.model_cls.__name__}, {dsp_fields})"


class JsonPatch(JsonPatchBase):
    @classmethod
    def __modify_schema__(cls, field_schema):
        field_schema.update(
            {
                "type": "array",
                "format": "rfc6902",
                "items": {
                    "type": "object",
                    "additionalProperties": {"type": "string"},
                },
            }
        )


def custom_pydantic_encoder(
<<<<<<< HEAD
    type_encoders: Dict[Any, Callable[[Type[Any]], Any]], obj: Any
=======
    type_encoders: Optional[Dict[Any, Callable[[Type[Any]], Any]]], obj: Any
>>>>>>> f0015156
) -> Any:
    # Check the class type and its superclasses for a matching encoder
    for base in obj.__class__.__mro__[:-1]:
        try:
            encoder = type_encoders[base]
        except KeyError:
            continue

        return encoder(obj)
    else:  # We have exited the for loop without finding a suitable encoder
<<<<<<< HEAD
        return to_jsonable_python(obj)
=======
        if isinstance(obj, pydantic_v1.BaseModel):
            return model_dump(obj, mode="json")
        else:
            return to_jsonable_python(obj)
>>>>>>> f0015156
<|MERGE_RESOLUTION|>--- conflicted
+++ resolved
@@ -1,25 +1,12 @@
 from functools import partial
-<<<<<<< HEAD
-from typing import Any, Callable, Dict, Generic, Type, TypeVar, cast, overload
-
-from pydantic_core import to_jsonable_python
-
-from prefect._internal.pydantic import HAS_PYDANTIC_V2
-
-if HAS_PYDANTIC_V2:
-    import pydantic.v1 as pydantic
-else:
-    import pydantic
-=======
 from typing import Any, Callable, Dict, Generic, Optional, Type, TypeVar, cast, overload
->>>>>>> f0015156
 
 from jsonpatch import JsonPatch as JsonPatchBase
 from pydantic_core import to_jsonable_python
 from typing_extensions import Self
 
+from prefect._internal.pydantic import HAS_PYDANTIC_V2
 from prefect._internal.pydantic.utilities.model_dump import model_dump
-from prefect.pydantic import HAS_PYDANTIC_V2
 from prefect.utilities.dispatch import get_dispatch_key, lookup_type, register_base_type
 from prefect.utilities.importtools import from_qualified_name, to_qualified_name
 
@@ -284,11 +271,7 @@
 
 
 def custom_pydantic_encoder(
-<<<<<<< HEAD
-    type_encoders: Dict[Any, Callable[[Type[Any]], Any]], obj: Any
-=======
     type_encoders: Optional[Dict[Any, Callable[[Type[Any]], Any]]], obj: Any
->>>>>>> f0015156
 ) -> Any:
     # Check the class type and its superclasses for a matching encoder
     for base in obj.__class__.__mro__[:-1]:
@@ -299,11 +282,7 @@
 
         return encoder(obj)
     else:  # We have exited the for loop without finding a suitable encoder
-<<<<<<< HEAD
-        return to_jsonable_python(obj)
-=======
         if isinstance(obj, pydantic_v1.BaseModel):
             return model_dump(obj, mode="json")
         else:
-            return to_jsonable_python(obj)
->>>>>>> f0015156
+            return to_jsonable_python(obj)