""""
Internal utilities for tests.
"""
import os
import sys
import warnings
<<<<<<< HEAD
from abc import ABC, abstractmethod
from contextlib import contextmanager
=======
from contextlib import ExitStack, contextmanager
from tempfile import TemporaryDirectory
>>>>>>> f8900574

import pytest

import prefect.context
import prefect.settings
<<<<<<< HEAD
from prefect.task_runners import BaseTaskRunner, TaskConcurrencyType
=======
from prefect.orion.database.dependencies import temporary_database_interface
>>>>>>> f8900574


def exceptions_equal(a, b):
    """
    Exceptions cannot be compared by `==`. They can be compared using `is` but this
    will fail if the exception is serialized/deserialized so this utility does its
    best to assert equality using the type and args used to initialize the exception
    """
    if a == b:
        return True
    return type(a) == type(b) and getattr(a, "args", None) == getattr(b, "args", None)


# AsyncMock has a new import path in Python 3.8+

if sys.version_info < (3, 8):
    # https://docs.python.org/3/library/unittest.mock.html#unittest.mock.AsyncMock
    from mock import AsyncMock
else:
    from unittest.mock import AsyncMock


@contextmanager
def temporary_settings(**kwargs):
    """
    Temporarily override setting values by updating the current os.environ and changing
    the profile context.

    This will _not_ mutate values that have been already been accessed at module
    load time.

    Values set to `None` will be restored to the default value.

    This function should only be used for testing.

    Example:
        >>> from prefect.settings import PREFECT_API_URL
        >>> with temporary_settings(PREFECT_API_URL="foo"):
        >>>    assert PREFECT_API_URL.value() == "foo"
        >>> assert PREFECT_API_URL.value() is None
    """
    old_env = os.environ.copy()

    # Collect keys to set to new values
    set_variables = {
        # Cast values to strings
        key: str(value)
        for key, value in kwargs.items()
        if value is not None
    }
    # Collect keys to restore to defaults
    unset_variables = {key for key, value in kwargs.items() if value is None}

    try:
        for key, value in set_variables.items():
            os.environ[key] = value
        for key in unset_variables:
            os.environ.pop(key, None)

        new_settings = prefect.settings.get_settings_from_env()

        with prefect.context.ProfileContext(
            name="temporary", settings=new_settings, env=set_variables
        ):
            yield new_settings

    finally:
        for key in unset_variables.union(set_variables.keys()):
            if old_env.get(key):
                os.environ[key] = old_env[key]
            else:
                os.environ.pop(key, None)


@contextmanager
def assert_does_not_warn():
    """
    Converts warnings to errors within this context to assert warnings are not raised.
    """
    with warnings.catch_warnings():
        warnings.simplefilter("error")
        try:
            yield
        except Warning as warning:
            raise AssertionError(f"Warning was raised. {warning!r}") from warning


<<<<<<< HEAD
def parameterize_with_fixtures(name: str, *values):
    """
    Create a parameterized fixture from a collection of fixtures.

    Generates a `pytest.mark.parametrize` instance from a collection of fixtures.

    Passes marks from the fixtures to the parameter.

    Example:

        >>> @pytest.fixture
        >>> @pytest.mark.foo
        >>> def foo():
        >>>     return "foo"
        >>>
        >>>
        >>> @pytest.fixture
        >>> @pytest.mark.bar
        >>> def bar():
        >>>     return "bar"
        >>>
        >>> @parameterize_with_fixtures("foobar", foo, bar)
        >>> def test_foo_or_bar(foobar)
        >>>     assert foobar == "foo" or foobar == "bar"
    """

    def add_marks(item):
        return pytest.param(
            item, marks=[mark for mark in getattr(item, "pytestmark", [])]
        )

    values = [add_marks(value) for value in values]

    return pytest.mark.parametrize(
        name,
        values,
        indirect=True,
    )


import time
from uuid import uuid4

import anyio
import cloudpickle

from prefect import flow, task
from prefect.futures import PrefectFuture
from prefect.orion.schemas.core import TaskRun
from prefect.orion.schemas.data import DataDocument
from prefect.orion.schemas.states import State, StateType


class TaskRunnerTests(ABC):
    """
    Run the test suite for a given task runner.

    Implementations must define a `task_runner` fixture.
    """

    @pytest.fixture
    def task_runner(self) -> BaseTaskRunner:
        """
        Yield a task runner to run tests with
        """
        if getattr(self, "parameterized_task_runner", None):
            yield self.parameterized_task_runner
        else:
            raise NotImplementedError("You must provide a `task_runner` fixture.")

    def get_sleep_time(self) -> float:
        """
        Return an amount of time to sleep for concurrency tests
        """
        return 0.5

    async def test_successful_flow_run(self, task_runner):
        @task
        def task_a():
            return "a"

        @task
        def task_b():
            return "b"

        @task
        def task_c(b):
            return b + "c"

        @flow(version="test", task_runner=task_runner)
        def test_flow():
            a = task_a()
            b = task_b()
            c = task_c(b)
            return a, b, c

        a, b, c = test_flow().result()

        assert (a.result(), b.result(), c.result()) == (
            "a",
            "b",
            "bc",
        )

    def test_failing_flow_run(self, task_runner):
        @task
        def task_a():
            raise RuntimeError("This task fails!")

        @task
        def task_b():
            raise ValueError("This task fails and passes data downstream!")

        @task
        def task_c(b):
            # This task attempts to use the upstream data and should fail too
            return b + "c"

        @flow(version="test", task_runner=task_runner)
        def test_flow():
            a = task_a()
            b = task_b()
            c = task_c(b)
            d = task_c(c)

            return a, b, c, d

        state = test_flow()

        assert state.is_failed()
        a, b, c, d = state.result(raise_on_failure=False)
        with pytest.raises(RuntimeError, match="This task fails!"):
            a.result()
        with pytest.raises(
            ValueError, match="This task fails and passes data downstream"
        ):
            b.result()

        assert c.is_pending()
        assert c.name == "NotReady"
        assert (
            f"Upstream task run '{b.state_details.task_run_id}' did not reach a 'COMPLETED' state"
            in c.message
        )

        assert d.is_pending()
        assert d.name == "NotReady"
        assert (
            f"Upstream task run '{c.state_details.task_run_id}' did not reach a 'COMPLETED' state"
            in d.message
        )

    @pytest.fixture
    def tmp_file(self, tmp_path):
        tmp_file = tmp_path / "canary.txt"
        tmp_file.touch()
        return tmp_file

    def test_sync_tasks_run_sequentially_with_sequential_concurrency_type(
        self, task_runner, tmp_file
    ):
        if task_runner.concurrency_type != TaskConcurrencyType.SEQUENTIAL:
            pytest.skip(
                f"This test does not apply to {task_runner.concurrency_type} task runners."
            )

        @task
        def foo():
            time.sleep(self.get_sleep_time())
            tmp_file.write_text("foo")

        @task
        def bar():
            tmp_file.write_text("bar")

        @flow(version="test", task_runner=task_runner)
        def test_flow():
            foo()
            bar()

        test_flow().result()

        assert tmp_file.read_text() == "bar"

    def test_sync_tasks_run_concurrently_with_nonsequential_concurrency_type(
        self, task_runner, tmp_file
    ):
        if task_runner.concurrency_type == TaskConcurrencyType.SEQUENTIAL:
            pytest.skip(
                f"This test does not apply to {task_runner.concurrency_type} task runners."
            )

        @task
        def foo():
            # This test is prone to flaking
            time.sleep(self.get_sleep_time() + 0.5)
            tmp_file.write_text("foo")

        @task
        def bar():
            tmp_file.write_text("bar")

        @flow(version="test", task_runner=task_runner)
        def test_flow():
            foo()
            bar()

        test_flow().result()

        assert tmp_file.read_text() == "foo"

    async def test_async_tasks_run_sequentially_with_sequential_concurrency_type(
        self, task_runner, tmp_file
    ):
        if task_runner.concurrency_type != TaskConcurrencyType.SEQUENTIAL:
            pytest.skip(
                f"This test does not apply to {task_runner.concurrency_type} task runners."
            )

        @task
        async def foo():
            await anyio.sleep(self.get_sleep_time())
            tmp_file.write_text("foo")

        @task
        async def bar():
            tmp_file.write_text("bar")

        @flow(version="test", task_runner=task_runner)
        async def test_flow():
            await foo()
            await bar()

        (await test_flow()).result()

        assert tmp_file.read_text() == "bar"

    async def test_async_tasks_run_concurrently_with_nonsequential_concurrency_type(
        self, task_runner, tmp_file
    ):
        if task_runner.concurrency_type == TaskConcurrencyType.SEQUENTIAL:
            pytest.skip(
                f"This test does not apply to {task_runner.concurrency_type} task runners."
            )

        @task
        async def foo():
            await anyio.sleep(self.get_sleep_time())
            tmp_file.write_text("foo")

        @task
        async def bar():
            tmp_file.write_text("bar")

        @flow(version="test", task_runner=task_runner)
        async def test_flow():
            await foo()
            await bar()

        (await test_flow()).result()

        assert tmp_file.read_text() == "foo"

    async def test_async_tasks_run_concurrently_with_task_group_with_all_concurrency_types(
        self, task_runner, tmp_file
    ):
        @task
        async def foo():
            await anyio.sleep(self.get_sleep_time())
            tmp_file.write_text("foo")

        @task
        async def bar():
            tmp_file.write_text("bar")

        @flow(version="test", task_runner=task_runner)
        async def test_flow():
            async with anyio.create_task_group() as tg:
                tg.start_soon(foo)
                tg.start_soon(bar)

        (await test_flow()).result()

        assert tmp_file.read_text() == "foo"

    def test_sync_subflows_run_sequentially_with_all_concurrency_types(
        self, task_runner, tmp_file
    ):
        @flow
        def foo():
            time.sleep(self.get_sleep_time())
            tmp_file.write_text("foo")

        @flow
        def bar():
            tmp_file.write_text("bar")

        @flow(version="test", task_runner=task_runner)
        def test_flow():
            foo()
            bar()

        test_flow().result()

        assert tmp_file.read_text() == "bar"

    async def test_async_subflows_run_sequentially_with_all_concurrency_types(
        self, task_runner, tmp_file
    ):
        @flow
        async def foo():
            await anyio.sleep(self.get_sleep_time())
            tmp_file.write_text("foo")

        @flow
        async def bar():
            tmp_file.write_text("bar")

        @flow(version="test", task_runner=task_runner)
        async def test_flow():
            await foo()
            await bar()

        (await test_flow()).result()

        assert tmp_file.read_text() == "bar"

    async def test_async_subflows_run_concurrently_with_task_group_with_all_concurrency_types(
        self, task_runner, tmp_file
    ):
        @flow
        async def foo():
            await anyio.sleep(self.get_sleep_time())
            tmp_file.write_text("foo")

        @flow
        async def bar():
            tmp_file.write_text("bar")

        @flow(version="test", task_runner=task_runner)
        async def test_flow():
            async with anyio.create_task_group() as tg:
                tg.start_soon(foo)
                tg.start_soon(bar)

        (await test_flow()).result()

        assert tmp_file.read_text() == "foo"

    async def test_is_pickleable_after_start(self, task_runner):
        """
        The task_runner must be picklable as it is attached to `PrefectFuture` objects
        """
        async with task_runner.start():
            pickled = cloudpickle.dumps(task_runner)
            unpickled = cloudpickle.loads(pickled)
            assert isinstance(unpickled, type(task_runner))

    async def test_submit_and_wait(self, task_runner):
        task_run = TaskRun(flow_run_id=uuid4(), task_key="foo", dynamic_key="bar")

        async def fake_orchestrate_task_run(example_kwarg):
            return State(
                type=StateType.COMPLETED,
                data=DataDocument.encode("json", example_kwarg),
            )

        async with task_runner.start():
            fut = await task_runner.submit(
                task_run=task_run,
                run_fn=fake_orchestrate_task_run,
                run_kwargs=dict(example_kwarg=1),
            )
            assert isinstance(fut, PrefectFuture), "submit should return a future"
            assert fut.task_run == task_run, "the future should have the same task run"
            assert fut.asynchronous == True

            state = await task_runner.wait(fut, 5)
            assert state is not None, "wait timed out"
            assert isinstance(state, State), "wait should return a state"
            assert state.result() == 1

    @pytest.mark.parametrize("exception", [KeyboardInterrupt(), ValueError("test")])
    async def test_wait_captures_exceptions_as_crashed_state(
        self, task_runner, exception
    ):
        task_run = TaskRun(flow_run_id=uuid4(), task_key="foo", dynamic_key="bar")

        async def fake_orchestrate_task_run():
            raise exception

        async with task_runner.start():
            future = await task_runner.submit(
                task_run=task_run, run_fn=fake_orchestrate_task_run, run_kwargs={}
            )

            state = await task_runner.wait(future, 5)
            assert state is not None, "wait timed out"
            assert isinstance(state, State), "wait should return a state"
            assert state.name == "Crashed"
            result = state.result(raise_on_failure=False)

        assert exceptions_equal(result, exception)
=======
@contextmanager
def prefect_test_harness():
    """
    Temporarily run flows against a local SQLite database for testing.

    Example:
        >>> from prefect import flow
        >>> @flow
        >>> def my_flow():
        >>>     return 'Done!'
        >>> with prefect_test_harness():
        >>>     assert my_flow() == 'Done!' # run against temporary db
    """
    # create temp directory for the testing database
    with TemporaryDirectory() as temp_dir:
        with ExitStack() as stack:
            # temporarily override any database interface components
            stack.enter_context(temporary_database_interface())
            # set the connection url to our temp database
            # make sure PREFECT_API_URL is not set, otherwise
            # actual API requests will be made
            stack.enter_context(
                temporary_settings(
                    PREFECT_API_URL=None,
                    PREFECT_ORION_DATABASE_CONNECTION_URL=f"sqlite+aiosqlite:////{temp_dir}/orion.db",
                )
            )
            yield
>>>>>>> f8900574
<|MERGE_RESOLUTION|>--- conflicted
+++ resolved
@@ -4,23 +4,46 @@
 import os
 import sys
 import warnings
-<<<<<<< HEAD
 from abc import ABC, abstractmethod
-from contextlib import contextmanager
-=======
 from contextlib import ExitStack, contextmanager
 from tempfile import TemporaryDirectory
->>>>>>> f8900574
 
 import pytest
 
 import prefect.context
 import prefect.settings
-<<<<<<< HEAD
+from prefect.orion.database.dependencies import temporary_database_interface
 from prefect.task_runners import BaseTaskRunner, TaskConcurrencyType
-=======
-from prefect.orion.database.dependencies import temporary_database_interface
->>>>>>> f8900574
+
+
+@contextmanager
+def prefect_test_harness():
+    """
+    Temporarily run flows against a local SQLite database for testing.
+
+    Example:
+        >>> from prefect import flow
+        >>> @flow
+        >>> def my_flow():
+        >>>     return 'Done!'
+        >>> with prefect_test_harness():
+        >>>     assert my_flow() == 'Done!' # run against temporary db
+    """
+    # create temp directory for the testing database
+    with TemporaryDirectory() as temp_dir:
+        with ExitStack() as stack:
+            # temporarily override any database interface components
+            stack.enter_context(temporary_database_interface())
+            # set the connection url to our temp database
+            # make sure PREFECT_API_URL is not set, otherwise
+            # actual API requests will be made
+            stack.enter_context(
+                temporary_settings(
+                    PREFECT_API_URL=None,
+                    PREFECT_ORION_DATABASE_CONNECTION_URL=f"sqlite+aiosqlite:////{temp_dir}/orion.db",
+                )
+            )
+            yield
 
 
 def exceptions_equal(a, b):
@@ -108,7 +131,6 @@
             raise AssertionError(f"Warning was raised. {warning!r}") from warning
 
 
-<<<<<<< HEAD
 def parameterize_with_fixtures(name: str, *values):
     """
     Create a parameterized fixture from a collection of fixtures.
@@ -170,14 +192,9 @@
     """
 
     @pytest.fixture
+    @abstactmethod
     def task_runner(self) -> BaseTaskRunner:
-        """
-        Yield a task runner to run tests with
-        """
-        if getattr(self, "parameterized_task_runner", None):
-            yield self.parameterized_task_runner
-        else:
-            raise NotImplementedError("You must provide a `task_runner` fixture.")
+        pass
 
     def get_sleep_time(self) -> float:
         """
@@ -511,34 +528,4 @@
             assert state.name == "Crashed"
             result = state.result(raise_on_failure=False)
 
-        assert exceptions_equal(result, exception)
-=======
-@contextmanager
-def prefect_test_harness():
-    """
-    Temporarily run flows against a local SQLite database for testing.
-
-    Example:
-        >>> from prefect import flow
-        >>> @flow
-        >>> def my_flow():
-        >>>     return 'Done!'
-        >>> with prefect_test_harness():
-        >>>     assert my_flow() == 'Done!' # run against temporary db
-    """
-    # create temp directory for the testing database
-    with TemporaryDirectory() as temp_dir:
-        with ExitStack() as stack:
-            # temporarily override any database interface components
-            stack.enter_context(temporary_database_interface())
-            # set the connection url to our temp database
-            # make sure PREFECT_API_URL is not set, otherwise
-            # actual API requests will be made
-            stack.enter_context(
-                temporary_settings(
-                    PREFECT_API_URL=None,
-                    PREFECT_ORION_DATABASE_CONNECTION_URL=f"sqlite+aiosqlite:////{temp_dir}/orion.db",
-                )
-            )
-            yield
->>>>>>> f8900574
+        assert exceptions_equal(result, exception)