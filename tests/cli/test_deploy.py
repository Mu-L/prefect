import datetime
import io
import json
import os
import shutil
import subprocess
import sys
import tempfile
from datetime import timedelta
from pathlib import Path
from typing import Optional
from unittest import mock
from uuid import UUID, uuid4

import pendulum
import pytest
import readchar
import yaml
from typer import Exit

import prefect
from prefect.blocks.system import JSON, Secret
from prefect.cli.deploy import (
    _check_for_matching_deployment_name_and_entrypoint_in_prefect_file,
    _create_deployment_triggers,
    _initialize_deployment_triggers,
)
from prefect.client.orchestration import PrefectClient, ServerType
from prefect.client.schemas.objects import WorkPool
from prefect.client.schemas.schedules import (
    CronSchedule,
    IntervalSchedule,
    RRuleSchedule,
)
from prefect.deployments import register_flow
from prefect.deployments.base import (
    _save_deployment_to_prefect_file,
    create_default_prefect_yaml,
    initialize_project,
)
from prefect.deployments.steps.core import StepExecutionError
from prefect.events.schemas import DeploymentTrigger, Posture
from prefect.exceptions import ObjectAlreadyExists, ObjectNotFound
from prefect.infrastructure.container import DockerRegistry
from prefect.server.schemas.actions import (
    BlockDocumentCreate,
    BlockSchemaCreate,
    BlockTypeCreate,
    WorkPoolCreate,
)
from prefect.settings import (
    PREFECT_DEFAULT_WORK_POOL_NAME,
    PREFECT_UI_URL,
    temporary_settings,
)
from prefect.testing.cli import invoke_and_assert
from prefect.testing.utilities import AsyncMock
from prefect.utilities.asyncutils import run_sync_in_worker_thread
from prefect.utilities.filesystem import tmpchdir
from prefect.utilities.slugify import slugify

TEST_PROJECTS_DIR = prefect.__development_base_path__ / "tests" / "test-projects"


@pytest.fixture
def interactive_console(monkeypatch):
    monkeypatch.setattr("prefect.cli.deploy.is_interactive", lambda: True)

    # `readchar` does not like the fake stdin provided by typer isolation so we provide
    # a version that does not require a fd to be attached
    def readchar():
        sys.stdin.flush()
        position = sys.stdin.tell()
        if not sys.stdin.read():
            print("TEST ERROR: CLI is attempting to read input but stdin is empty.")
            raise Exit(-2)
        else:
            sys.stdin.seek(position)
        return sys.stdin.read(1)

    monkeypatch.setattr("readchar._posix_read.readchar", readchar)


@pytest.fixture
def project_dir(tmp_path):
    with tmpchdir(tmp_path):
        if sys.version_info >= (3, 8):
            shutil.copytree(TEST_PROJECTS_DIR, tmp_path, dirs_exist_ok=True)
            prefect_home = tmp_path / ".prefect"
            prefect_home.mkdir(exist_ok=True, mode=0o0700)
            initialize_project()
            yield tmp_path
        else:
            shutil.copytree(TEST_PROJECTS_DIR, tmp_path / "three-seven")
            prefect_home = tmp_path / "three-seven" / ".prefect"
            prefect_home.mkdir(exist_ok=True, mode=0o0700)
            initialize_project()
            yield tmp_path / "three-seven"


@pytest.fixture
def project_dir_with_single_deployment_format(tmp_path):
    with tmpchdir(tmp_path):
        if sys.version_info >= (3, 8):
            shutil.copytree(TEST_PROJECTS_DIR, tmp_path, dirs_exist_ok=True)
            prefect_home = tmp_path / ".prefect"
            prefect_home.mkdir(exist_ok=True, mode=0o0700)
            initialize_project()

            with open("prefect.yaml", "r") as f:
                contents = yaml.safe_load(f)

            contents["deployments"][0]["schedule"] = None

            with open("deployment.yaml", "w") as f:
                yaml.safe_dump(contents["deployments"][0], f)

            yield tmp_path
        else:
            shutil.copytree(TEST_PROJECTS_DIR, tmp_path / "three-seven")
            (tmp_path / "three-seven" / ".prefect").mkdir(exist_ok=True, mode=0o0700)
            initialize_project()

            with open("prefect.yaml", "r") as f:
                contents = yaml.safe_load(f)

            contents["deployments"][0]["schedule"] = None

            with open("deployment.yaml", "w") as f:
                yaml.safe_dump(contents["deployments"][0], f)

            yield tmp_path / "three-seven"


@pytest.fixture
def uninitialized_project_dir(project_dir):
    Path(project_dir, "prefect.yaml").unlink()
    return project_dir


@pytest.fixture
def uninitialized_project_dir_with_git_no_remote(uninitialized_project_dir):
    subprocess.run(["git", "init"], cwd=uninitialized_project_dir)
    assert Path(uninitialized_project_dir, ".git").exists()
    return uninitialized_project_dir


@pytest.fixture
def uninitialized_project_dir_with_git_with_remote(
    uninitialized_project_dir_with_git_no_remote,
):
    subprocess.run(
        ["git", "remote", "add", "origin", "https://example.com/org/repo.git"],
        cwd=uninitialized_project_dir_with_git_no_remote,
    )
    return uninitialized_project_dir_with_git_no_remote


@pytest.fixture
async def default_agent_pool(prefect_client):
    try:
        return await prefect_client.create_work_pool(
            WorkPoolCreate(name="default-agent-pool", type="prefect-agent")
        )
    except ObjectAlreadyExists:
        return await prefect_client.read_work_pool("default-agent-pool")


@pytest.fixture
async def docker_work_pool(prefect_client: PrefectClient) -> WorkPool:
    return await prefect_client.create_work_pool(
        work_pool=WorkPoolCreate(
            name="test-docker-work-pool",
            type="docker",
            base_job_template={
                "job_configuration": {"image": "{{ image}}"},
                "variables": {
                    "type": "object",
                    "properties": {
                        "image": {
                            "title": "Image",
                            "type": "string",
                        },
                    },
                },
            },
        )
    )


@pytest.fixture
async def mock_prompt(monkeypatch):
    # Mock prompts() where password=True to prevent hanging
    def new_prompt(message, password=False, **kwargs):
        if password:
            return "456"
        else:
            return original_prompt(message, password=password, **kwargs)

    original_prompt = prefect.cli._prompts.prompt
    monkeypatch.setattr("prefect.cli._prompts.prompt", new_prompt)


@pytest.fixture
def mock_provide_password(monkeypatch):
    def new_prompt(message, password=False, **kwargs):
        if password:
            return "my-token"
        else:
            return original_prompt(message, password=password, **kwargs)

    original_prompt = prefect.cli._prompts.prompt
    monkeypatch.setattr("prefect.cli.deploy.prompt", new_prompt)


@pytest.fixture
def mock_build_docker_image(monkeypatch):
    mock_build = mock.MagicMock()
    mock_build.return_value = {"build-image": {"image": "{{ build-image.image }}"}}

    monkeypatch.setattr(
        "prefect.deployments.steps.core.import_object",
        lambda x: mock_build,
    )
    monkeypatch.setattr(
        "prefect.deployments.steps.core.import_module",
        lambda x: None,
    )

    return mock_build


@pytest.fixture
async def aws_credentials(prefect_client):
    aws_credentials_type = await prefect_client.create_block_type(
        block_type=BlockTypeCreate(
            name="AWS Credentials",
            slug="aws-credentials",
        )
    )

    aws_credentials_schema = await prefect_client.create_block_schema(
        block_schema=BlockSchemaCreate(
            block_type_id=aws_credentials_type.id,
            fields={"properties": {"aws_access_key_id": {"type": "string"}}},
        )
    )

    return await prefect_client.create_block_document(
        block_document=BlockDocumentCreate(
            name="bezos-creds",
            block_type_id=aws_credentials_type.id,
            block_schema_id=aws_credentials_schema.id,
            data={"aws_access_key_id": "AKIA1234"},
        )
    )


@pytest.fixture
def set_ui_url():
    with temporary_settings({PREFECT_UI_URL: "http://gimmedata.com"}):
        yield


class TestProjectDeploySingleDeploymentYAML:
    """
    Tests for projects where deployment.yaml contains only one deployment
    definition.
    """

    async def test_project_deploy(
        self, project_dir_with_single_deployment_format, prefect_client
    ):
        await prefect_client.create_work_pool(
            WorkPoolCreate(name="test-pool", type="test")
        )
        result = await run_sync_in_worker_thread(
            invoke_and_assert,
            command=(
                "deploy ./flows/hello.py:my_flow -n test-name -p test-pool --version"
                " 1.0.0 -v env=prod -t foo-bar"
            ),
            expected_code=0,
            # check for deprecation message
            expected_output_contains=[
                "An important name/test-name",
                "Using a `deployment.yaml` file with `prefect deploy`",
                (
                    "Please use the `prefect.yaml` file instead by copying the"
                    " contents of your `deployment.yaml` file into your `prefect.yaml`"
                    " file."
                ),
            ],
        )
        assert result.exit_code == 0
        assert "An important name/test" in result.output

        deployment = await prefect_client.read_deployment_by_name(
            "An important name/test-name"
        )
        assert deployment.name == "test-name"
        assert deployment.work_pool_name == "test-pool"
        assert deployment.version == "1.0.0"
        assert deployment.tags == ["foo-bar"]
        assert deployment.infra_overrides == {"env": "prod"}

    async def test_project_deploy_with_no_deployment_file(
        self, project_dir, prefect_client
    ):
        # delete deployment.yaml

        await prefect_client.create_work_pool(
            WorkPoolCreate(name="test-pool", type="test")
        )
        result = await run_sync_in_worker_thread(
            invoke_and_assert,
            command=(
                "deploy ./flows/hello.py:my_flow -n test-name -p test-pool --version"
                " 1.0.0 -v env=prod -t foo-bar"
            ),
        )
        assert result.exit_code == 0
        assert "An important name/test" in result.output

        deployment = await prefect_client.read_deployment_by_name(
            "An important name/test-name"
        )
        assert deployment.name == "test-name"
        assert deployment.work_pool_name == "test-pool"
        assert deployment.version == "1.0.0"
        assert deployment.tags == ["foo-bar"]
        assert deployment.infra_overrides == {"env": "prod"}

    async def test_project_deploy_with_empty_dep_file(
        self, project_dir_with_single_deployment_format, prefect_client, work_pool
    ):
        # delete deployment.yaml and rewrite as empty
        deployment_file = Path(
            project_dir_with_single_deployment_format, "deployment.yaml"
        )
        deployment_file.unlink()

        with deployment_file.open(mode="w") as f:
            f.write("{}")

        deployment_name = f"test-name-{uuid4()}"
        result = await run_sync_in_worker_thread(
            invoke_and_assert,
            command=f"deploy ./flows/hello.py:my_flow -n {deployment_name} -p {work_pool.name}",
        )
        assert result.exit_code == 0
        assert "An important name/test" in result.output

        deployment = await prefect_client.read_deployment_by_name(
            f"An important name/{deployment_name}"
        )
        assert deployment.name == deployment_name
        assert deployment.work_pool_name == work_pool.name

    async def test_project_deploy_templates_values(
        self, project_dir_with_single_deployment_format, prefect_client
    ):
        await prefect_client.create_work_pool(
            WorkPoolCreate(name="test-pool", type="test")
        )

        # prepare a templated deployment
        deployment_file = Path("deployment.yaml")
        with deployment_file.open(mode="r") as f:
            deployment = yaml.safe_load(f)

        deployment["version"] = "{{ input }}"
        deployment["tags"] = "{{ output2 }}"
        deployment["description"] = "{{ output1 }}"

        # save it back
        with deployment_file.open(mode="w") as f:
            yaml.safe_dump(deployment, f)

        # update prefect.yaml to include a new build step
        prefect_file = Path("prefect.yaml")
        with prefect_file.open(mode="r") as f:
            prefect_config = yaml.safe_load(f)

        # test step that returns a dictionary of inputs and output1, output2
        prefect_config["build"] = [
            {"prefect.testing.utilities.a_test_step": {"input": "foo"}}
        ]

        # save it back
        with prefect_file.open(mode="w") as f:
            yaml.safe_dump(prefect_config, f)

        result = await run_sync_in_worker_thread(
            invoke_and_assert,
            command="deploy ./flows/hello.py:my_flow -n test-name -p test-pool",
        )
        assert result.exit_code == 0
        assert "An important name/test" in result.output

        deployment = await prefect_client.read_deployment_by_name(
            "An important name/test-name"
        )
        assert deployment.name == "test-name"
        assert deployment.work_pool_name == "test-pool"
        assert deployment.version == "foo"
        assert deployment.tags == ["b", "2", "3"]
        assert deployment.description == "1"

    async def test_project_deploy_with_default_parameters(
        self, project_dir_with_single_deployment_format, prefect_client, work_pool
    ):
        deployment_file = Path("deployment.yaml")
        with deployment_file.open(mode="r") as f:
            deploy_config = yaml.safe_load(f)

        deploy_config["parameters"] = {"number": 1, "message": "hello"}
        deploy_config["name"] = "test-name"
        deploy_config["entrypoint"] = "flows/hello.py:my_flow"
        deploy_config["work_pool"]["name"] = work_pool.name

        with deployment_file.open(mode="w") as f:
            yaml.safe_dump(deploy_config, f)

        await run_sync_in_worker_thread(
            invoke_and_assert,
            command="deploy",
            expected_code=0,
            expected_output_contains="An important name/test-name",
        )

        deployment = await prefect_client.read_deployment_by_name(
            "An important name/test-name"
        )
        assert deployment.parameters == {"number": 1, "message": "hello"}

    @pytest.mark.parametrize(
        "option", ["--param number=2", "--params '{\"number\": 2}'"]
    )
    async def test_project_deploy_with_default_parameters_from_cli(
        self,
        project_dir_with_single_deployment_format,
        prefect_client,
        work_pool,
        option,
    ):
        deployment_file = Path("deployment.yaml")
        with deployment_file.open(mode="r") as f:
            deploy_config = yaml.safe_load(f)

        deploy_config["parameters"] = {"number": 1, "message": "hello"}
        deploy_config["name"] = "test-name"
        deploy_config["entrypoint"] = "flows/hello.py:my_flow"
        deploy_config["work_pool"]["name"] = work_pool.name

        with deployment_file.open(mode="w") as f:
            yaml.safe_dump(deploy_config, f)

        await run_sync_in_worker_thread(
            invoke_and_assert,
            command=f"deploy {option}",
            expected_code=0,
            expected_output_contains="An important name/test-name",
        )

        deployment = await prefect_client.read_deployment_by_name(
            "An important name/test-name"
        )
        assert deployment.parameters == {"number": 2, "message": "hello"}

    async def test_project_deploy_templates_pull_step_safely(
        self, project_dir_with_single_deployment_format, prefect_client
    ):
        """
        We want step outputs to get templated, but block references to only be
        retrieved at runtime
        """

        await Secret(value="super-secret-name").save(name="test-secret")
        await prefect_client.create_work_pool(
            WorkPoolCreate(name="test-pool", type="test")
        )

        # update prefect.yaml to include a new build step
        prefect_file = Path("prefect.yaml")
        with prefect_file.open(mode="r") as f:
            prefect_config = yaml.safe_load(f)

        # test step that returns a dictionary of inputs and output1, output2
        prefect_config["build"] = [
            {"prefect.testing.utilities.a_test_step": {"input": "foo"}}
        ]

        prefect_config["pull"] = [
            {
                "prefect.testing.utilities.a_test_step": {
                    "input": "{{ output1 }}",
                    "secret-input": "{{ prefect.blocks.secret.test-secret }}",
                }
            },
        ]
        # save it back
        with prefect_file.open(mode="w") as f:
            yaml.safe_dump(prefect_config, f)

        result = await run_sync_in_worker_thread(
            invoke_and_assert,
            command="deploy ./flows/hello.py:my_flow -n test-name -p test-pool",
        )
        assert result.exit_code == 0
        assert "An important name/test" in result.output

        deployment = await prefect_client.read_deployment_by_name(
            "An important name/test-name"
        )
        assert deployment.pull_steps == [
            {
                "prefect.testing.utilities.a_test_step": {
                    "input": 1,
                    "secret-input": "{{ prefect.blocks.secret.test-secret }}",
                }
            }
        ]

    async def test_project_deploy_reads_flow_name_from_deployment_yaml(
        self, project_dir_with_single_deployment_format, prefect_client, work_pool
    ):
        await register_flow("flows/hello.py:my_flow")
        deploy_config = {
            "name": "test-name",
            "flow_name": "An important name",
            "work_pool": {"name": work_pool.name},
        }

        with Path("deployment.yaml").open(mode="w") as f:
            yaml.safe_dump(deploy_config, f)

        await run_sync_in_worker_thread(
            invoke_and_assert,
            command="deploy",
            expected_code=0,
            expected_output_contains="An important name/test-name",
        )

    async def test_project_deploy_reads_entrypoint_from_deployment_yaml(
        self, project_dir_with_single_deployment_format, prefect_client, work_pool
    ):
        create_default_prefect_yaml(".")
        deployment_file = Path("deployment.yaml")
        with deployment_file.open(mode="r") as f:
            deploy_config = yaml.safe_load(f)

        deploy_config["name"] = "test-name"
        deploy_config["entrypoint"] = "flows/hello.py:my_flow"
        deploy_config["work_pool"]["name"] = work_pool.name

        with deployment_file.open(mode="w") as f:
            yaml.safe_dump(deploy_config, f)

        await run_sync_in_worker_thread(
            invoke_and_assert,
            command="deploy",
            expected_code=0,
            expected_output_contains="An important name/test-name",
        )

    async def test_project_deploy_exits_with_name_and_entrypoint_passed(
        self, project_dir_with_single_deployment_format, prefect_client, work_pool
    ):
        create_default_prefect_yaml(".")
        deployment_file = Path("deployment.yaml")
        with deployment_file.open(mode="r") as f:
            deploy_config = yaml.safe_load(f)

        deploy_config["name"] = "test-name"
        deploy_config["work_pool"]["name"] = work_pool.name

        with deployment_file.open(mode="w") as f:
            yaml.safe_dump(deploy_config, f)

        await run_sync_in_worker_thread(
            invoke_and_assert,
            command="deploy -f 'An important name' flows/hello.py:my_flow",
            expected_code=1,
            expected_output_contains=[
                "Received an entrypoint and a flow name for this deployment. Please"
                " provide either an entrypoint or a flow name."
            ],
        )

    async def test_project_deploy_exits_with_no_name_or_entrypoint_configured(
        self, project_dir_with_single_deployment_format, prefect_client, work_pool
    ):
        create_default_prefect_yaml(".")
        deployment_file = Path("deployment.yaml")
        with deployment_file.open(mode="r") as f:
            deploy_config = yaml.safe_load(f)

        deploy_config["name"] = "test-name"
        deploy_config["work_pool"]["name"] = work_pool.name

        with deployment_file.open(mode="w") as f:
            yaml.safe_dump(deploy_config, f)

        await run_sync_in_worker_thread(
            invoke_and_assert,
            command="deploy",
            expected_code=1,
            expected_output_contains="An entrypoint must be provided:",
        )

    @pytest.mark.usefixtures(
        "project_dir_with_single_deployment_format", "interactive_console"
    )
    async def test_migrate_from_deployment_yaml_to_prefect_yaml(self, work_pool):
        deployment_file = Path("deployment.yaml")
        with deployment_file.open(mode="r") as f:
            deploy_config = yaml.safe_load(f)

        deploy_config["name"] = "test-name"
        deploy_config["entrypoint"] = "flows/hello.py:my_flow"
        deploy_config["work_pool"]["name"] = work_pool.name
        deploy_config["schedule"] = {"interval": 3600}

        with deployment_file.open(mode="w") as f:
            yaml.safe_dump(deploy_config, f)

        await run_sync_in_worker_thread(
            invoke_and_assert,
            command="deploy",
            user_input=(
                "y"
                + readchar.key.ENTER
                + readchar.key.ENTER
                + "n"
                + readchar.key.ENTER
                # decline remote storage
                + "n"
                + readchar.key.ENTER
            ),
            expected_code=0,
        )

        with open("prefect.yaml", "r") as f:
            config = yaml.safe_load(f)

        assert len(config["deployments"]) == 1
        assert config["deployments"][0]["name"] == "test-name"
        assert config["deployments"][0]["entrypoint"] == "flows/hello.py:my_flow"
        assert config["deployments"][0]["schedule"] == {"interval": 3600}
        assert config["deployments"][0]["work_pool"]["name"] == work_pool.name


class TestProjectDeploy:
    @pytest.fixture
    def uninitialized_project_dir(self, project_dir):
        Path(project_dir, "prefect.yaml").unlink()
        return project_dir

    @pytest.fixture
    def uninitialized_project_dir_with_git_no_remote(self, uninitialized_project_dir):
        subprocess.run(["git", "init"], cwd=uninitialized_project_dir)
        assert Path(uninitialized_project_dir, ".git").exists()
        return uninitialized_project_dir

    @pytest.fixture
    def uninitialized_project_dir_with_git_with_remote(
        self, uninitialized_project_dir_with_git_no_remote
    ):
        subprocess.run(
            ["git", "remote", "add", "origin", "https://example.com/org/repo.git"],
            cwd=uninitialized_project_dir_with_git_no_remote,
        )
        return uninitialized_project_dir_with_git_no_remote

    async def test_project_deploy(self, project_dir, prefect_client):
        await prefect_client.create_work_pool(
            WorkPoolCreate(name="test-pool", type="test")
        )
        await run_sync_in_worker_thread(
            invoke_and_assert,
            command=(
                "deploy ./flows/hello.py:my_flow -n test-name -p test-pool --version"
                " 1.0.0 -v env=prod -t foo-bar"
            ),
            expected_code=0,
            expected_output_contains=[
                "An important name/test-name",
                "prefect worker start --pool 'test-pool'",
            ],
        )

        deployment = await prefect_client.read_deployment_by_name(
            "An important name/test-name"
        )
        assert deployment.name == "test-name"
        assert deployment.work_pool_name == "test-pool"
        assert deployment.version == "1.0.0"
        assert deployment.tags == ["foo-bar"]
        assert deployment.infra_overrides == {"env": "prod"}
        assert deployment.enforce_parameter_schema is False

    async def test_project_deploy_with_default_work_pool(
        self, project_dir, prefect_client
    ):
        await prefect_client.create_work_pool(
            WorkPoolCreate(name="test-pool", type="test")
        )
        with temporary_settings(updates={PREFECT_DEFAULT_WORK_POOL_NAME: "test-pool"}):
            await run_sync_in_worker_thread(
                invoke_and_assert,
                command=(
                    "deploy ./flows/hello.py:my_flow -n test-name --version"
                    " 1.0.0 -v env=prod -t foo-bar"
                ),
                expected_code=0,
                expected_output_contains=[
                    "An important name/test-name",
                    "prefect worker start --pool 'test-pool'",
                ],
            )

        deployment = await prefect_client.read_deployment_by_name(
            "An important name/test-name"
        )
        assert deployment.name == "test-name"
        assert deployment.work_pool_name == "test-pool"
        assert deployment.version == "1.0.0"
        assert deployment.tags == ["foo-bar"]
        assert deployment.infra_overrides == {"env": "prod"}
        assert deployment.enforce_parameter_schema is False

    async def test_project_deploy_with_no_deployment_file(
        self, project_dir, prefect_client
    ):
        await prefect_client.create_work_pool(
            WorkPoolCreate(name="test-pool", type="test")
        )
        result = await run_sync_in_worker_thread(
            invoke_and_assert,
            command=(
                "deploy ./flows/hello.py:my_flow -n test-name -p test-pool --version"
                " 1.0.0 -v env=prod -t foo-bar --enforce-parameter-schema"
            ),
        )
        assert result.exit_code == 0
        assert "An important name/test" in result.output

        deployment = await prefect_client.read_deployment_by_name(
            "An important name/test-name"
        )
        assert deployment.name == "test-name"
        assert deployment.work_pool_name == "test-pool"
        assert deployment.version == "1.0.0"
        assert deployment.tags == ["foo-bar"]
        assert deployment.infra_overrides == {"env": "prod"}
        assert deployment.enforce_parameter_schema is True

    async def test_project_deploy_with_no_prefect_yaml(self, project_dir, work_pool):
        Path(project_dir, "prefect.yaml").unlink()

        await run_sync_in_worker_thread(
            invoke_and_assert,
            command=(
                "deploy ./flows/hello.py:my_flow -n test-name -p"
                f" {work_pool.name} --version 1.0.0 -v env=prod -t foo-bar"
            ),
            expected_code=0,
            expected_output_contains=[
                "Your Prefect workers will attempt to load your flow from:",
                "To see more options for managing your flow's code, run:",
                "$ prefect init",
            ],
        )

    async def test_deploy_does_not_prompt_storage_when_pull_step_exists(
        self, project_dir, work_pool, interactive_console
    ):
        # write a pull step to the prefect.yaml
        with open("prefect.yaml", "r") as f:
            config = yaml.safe_load(f)

        config["pull"] = [
            {"prefect.deployments.steps.set_working_directory": {"directory": "."}}
        ]

        with open("prefect.yaml", "w") as f:
            yaml.safe_dump(config, f)

        await run_sync_in_worker_thread(
            invoke_and_assert,
            command=(
                "deploy ./flows/hello.py:my_flow -n test-name -p"
                f" {work_pool.name} --version 1.0.0 -v env=prod -t foo-bar"
                " --interval 60"
            ),
            user_input=(
                # don't save the deployment configuration
                "n" + readchar.key.ENTER
            ),
            expected_code=0,
            expected_output_does_not_contain=[
                "Would you like your workers to pull your flow code from a remote"
                " storage location when running this flow?"
            ],
        )

    class TestGeneratedPullAction:
        async def test_project_deploy_generates_pull_action(
            self, work_pool, prefect_client, uninitialized_project_dir
        ):
            await run_sync_in_worker_thread(
                invoke_and_assert,
                command=(
                    "deploy flows/hello.py:my_flow -n test-name -p"
                    f" {work_pool.name} --interval 60"
                ),
                expected_code=0,
            )

            deployment = await prefect_client.read_deployment_by_name(
                "An important name/test-name"
            )
            assert deployment.pull_steps == [
                {
                    "prefect.deployments.steps.set_working_directory": {
                        "directory": str(uninitialized_project_dir)
                    }
                }
            ]

        async def test_project_deploy_with_no_prefect_yaml_git_repo_no_remote(
            self,
            work_pool,
            prefect_client,
            uninitialized_project_dir_with_git_no_remote,
        ):
            await run_sync_in_worker_thread(
                invoke_and_assert,
                command=(
                    "deploy ./flows/hello.py:my_flow -n test-name -p"
                    f" {work_pool.name} --version 1.0.0 -v env=prod -t foo-bar"
                    " --interval 60"
                ),
                expected_code=0,
            )

            deployment = await prefect_client.read_deployment_by_name(
                "An important name/test-name"
            )
            assert deployment.pull_steps == [
                {
                    "prefect.deployments.steps.set_working_directory": {
                        "directory": str(uninitialized_project_dir_with_git_no_remote)
                    }
                }
            ]

        @pytest.mark.usefixtures("interactive_console")
        async def test_project_deploy_with_no_prefect_yaml_git_repo_user_rejects(
            self,
            work_pool,
            prefect_client,
            uninitialized_project_dir_with_git_with_remote,
        ):
            await run_sync_in_worker_thread(
                invoke_and_assert,
                command=(
                    "deploy ./flows/hello.py:my_flow -n test-name -p"
                    f" {work_pool.name} --version 1.0.0 -v env=prod -t foo-bar"
                    " --interval 60"
                ),
                # User rejects pulling from the remote repo and rejects saving the
                # deployment configuration
                user_input="n" + readchar.key.ENTER + "n" + readchar.key.ENTER,
                expected_code=0,
            )

            deployment = await prefect_client.read_deployment_by_name(
                "An important name/test-name"
            )
            assert deployment.pull_steps == [
                {
                    "prefect.deployments.steps.set_working_directory": {
                        "directory": str(uninitialized_project_dir_with_git_with_remote)
                    }
                }
            ]

        @pytest.mark.usefixtures(
            "interactive_console", "uninitialized_project_dir_with_git_with_remote"
        )
        async def test_project_deploy_with_no_prefect_yaml_git_repo(
            self, work_pool, prefect_client
        ):
            await run_sync_in_worker_thread(
                invoke_and_assert,
                command=(
                    "deploy ./flows/hello.py:my_flow -n test-name -p"
                    f" {work_pool.name} --version 1.0.0 -v env=prod -t foo-bar"
                    " --interval 60"
                ),
                expected_code=0,
                user_input=(
                    # Accept pulling from remote storage
                    readchar.key.ENTER
                    +
                    # Select remote Git repo as storage (first option)
                    readchar.key.ENTER
                    +
                    # Accept discovered URL
                    readchar.key.ENTER
                    +
                    # Accept discovered branch
                    readchar.key.ENTER
                    +
                    # Choose public repo
                    "n"
                    + readchar.key.ENTER
                    # Accept saving the deployment configuration
                    + "y"
                    + readchar.key.ENTER
                ),
                expected_output_contains=[
                    "Would you like your workers to pull your flow code from a remote"
                    " storage location when running this flow?"
                ],
            )

            deployment = await prefect_client.read_deployment_by_name(
                "An important name/test-name"
            )
            assert deployment.pull_steps == [
                {
                    "prefect.deployments.steps.git_clone": {
                        "repository": "https://example.com/org/repo.git",
                        "branch": "main",
                    }
                }
            ]

            prefect_file_contents = yaml.safe_load(Path("prefect.yaml").read_text())
            assert prefect_file_contents["pull"] == [
                {
                    "prefect.deployments.steps.git_clone": {
                        "repository": "https://example.com/org/repo.git",
                        "branch": "main",
                    }
                }
            ]

        @pytest.mark.usefixtures(
            "interactive_console", "uninitialized_project_dir_with_git_with_remote"
        )
        async def test_project_deploy_with_no_prefect_yaml_git_repo_user_overrides(
            self, work_pool, prefect_client
        ):
            await run_sync_in_worker_thread(
                invoke_and_assert,
                command=(
                    "deploy ./flows/hello.py:my_flow -n test-name -p"
                    f" {work_pool.name} --version 1.0.0 -v env=prod -t foo-bar"
                    " --interval 60"
                ),
                expected_code=0,
                user_input=(
                    # Accept pulling from remote storage
                    readchar.key.ENTER
                    +
                    # Select remote Git repo as storage (first option)
                    readchar.key.ENTER
                    +
                    # Reject discovered URL
                    "n"
                    + readchar.key.ENTER
                    +
                    # Enter new URL
                    "https://example.com/org/repo-override.git"
                    + readchar.key.ENTER
                    +
                    # Reject discovered branch
                    "n"
                    + readchar.key.ENTER
                    +
                    # Enter new branch
                    "dev"
                    + readchar.key.ENTER
                    +
                    # Choose public repo
                    "n"
                    + readchar.key.ENTER
                    # Decline saving the deployment configuration
                    + "n"
                    + readchar.key.ENTER
                ),
                expected_output_contains=[
                    "Would you like your workers to pull your flow code from a remote"
                    " storage location when running this flow?"
                ],
            )

            deployment = await prefect_client.read_deployment_by_name(
                "An important name/test-name"
            )
            assert deployment.pull_steps == [
                {
                    "prefect.deployments.steps.git_clone": {
                        "repository": "https://example.com/org/repo-override.git",
                        "branch": "dev",
                    }
                }
            ]

        @pytest.mark.usefixtures(
            "interactive_console",
            "uninitialized_project_dir_with_git_with_remote",
            "mock_provide_password",
        )
        async def test_project_deploy_with_no_prefect_yaml_git_repo_with_token(
            self,
            work_pool,
            prefect_client,
        ):
            await run_sync_in_worker_thread(
                invoke_and_assert,
                command=(
                    "deploy ./flows/hello.py:my_flow -n test-name -p"
                    f" {work_pool.name} --version 1.0.0 -v env=prod -t foo-bar"
                    " --interval 60"
                ),
                expected_code=0,
                user_input=(
                    # Accept pulling from remote storage
                    readchar.key.ENTER
                    +
                    # Select remote Git repo as storage (first option)
                    readchar.key.ENTER
                    +
                    # Accept discovered URL
                    readchar.key.ENTER
                    +
                    # Accept discovered branch
                    readchar.key.ENTER
                    +
                    # Choose private repo
                    "y"
                    + readchar.key.ENTER
                    # Enter token
                    + "my-token"
                    + readchar.key.ENTER
                    # Decline saving the deployment configuration
                    + "n"
                    + readchar.key.ENTER
                ),
                expected_output_contains=[
                    "Would you like your workers to pull your flow code from a remote"
                    " storage location when running this flow?"
                ],
            )

            deployment = await prefect_client.read_deployment_by_name(
                "An important name/test-name"
            )
            assert deployment.pull_steps == [
                {
                    "prefect.deployments.steps.git_clone": {
                        "repository": "https://example.com/org/repo.git",
                        "branch": "main",
                        "access_token": (
                            "{{ prefect.blocks.secret.deployment-test-name-an-important-name-repo-token }}"
                        ),
                    }
                }
            ]

            token_block = await Secret.load(
                "deployment-test-name-an-important-name-repo-token"
            )
            assert token_block.get() == "my-token"

        @pytest.mark.usefixtures("interactive_console", "uninitialized_project_dir")
        async def test_deploy_with_blob_storage_select_existing_credentials(
            self,
            work_pool,
            prefect_client,
            aws_credentials,
            monkeypatch,
        ):
            mock_step = mock.MagicMock()
            monkeypatch.setattr(
                "prefect.deployments.steps.core.import_object", lambda x: mock_step
            )
            monkeypatch.setattr(
                "prefect.deployments.steps.core.import_module",
                lambda x: None,
            )

            await run_sync_in_worker_thread(
                invoke_and_assert,
                command=(
                    "deploy ./flows/hello.py:my_flow -n test-name -p"
                    f" {work_pool.name} --version 1.0.0 -v env=prod -t foo-bar"
                    " --interval 60"
                ),
                expected_code=0,
                user_input=(
                    # Accept pulling from remote storage
                    readchar.key.ENTER
                    # Select S3 bucket as storage (second option)
                    + readchar.key.DOWN
                    + readchar.key.ENTER
                    # Provide bucket name
                    + "my-bucket"
                    + readchar.key.ENTER
                    # Accept default folder (root of bucket)
                    + readchar.key.ENTER
                    # Select existing credentials (first option)
                    + readchar.key.ENTER
                    # Decline saving the deployment configuration
                    + "n"
                    + readchar.key.ENTER
                ),
                expected_output_contains=[
                    "Would you like your workers to pull your flow code from a remote"
                    " storage location when running this flow?"
                ],
            )

            deployment = await prefect_client.read_deployment_by_name(
                "An important name/test-name"
            )

            assert deployment.pull_steps == [
                {
                    "prefect_aws.deployments.steps.pull_from_s3": {
                        "bucket": "my-bucket",
                        "folder": "",
                        "credentials": (
                            "{{ prefect.blocks.aws-credentials.bezos-creds }}"
                        ),
                    }
                }
            ]

        @pytest.mark.usefixtures("interactive_console", "uninitialized_project_dir")
        async def test_deploy_with_blob_storage_create_credentials(
            self,
            work_pool,
            prefect_client,
            aws_credentials,
            set_ui_url,
            monkeypatch,
        ):
            mock_step = mock.MagicMock()
            monkeypatch.setattr(
                "prefect.deployments.steps.core.import_object", lambda x: mock_step
            )
            monkeypatch.setattr(
                "prefect.deployments.steps.core.import_module",
                lambda x: None,
            )
            await run_sync_in_worker_thread(
                invoke_and_assert,
                command=(
                    "deploy ./flows/hello.py:my_flow -n test-name -p"
                    f" {work_pool.name} --version 1.0.0 -v env=prod -t foo-bar"
                    " --interval 60"
                ),
                expected_code=0,
                user_input=(
                    # Accept pulling from remote storage
                    readchar.key.ENTER
                    # Select S3 bucket as storage (first option)
                    + readchar.key.ENTER
                    # Provide bucket name
                    + "my-bucket"
                    + readchar.key.ENTER
                    # Accept default folder (root of bucket)
                    + readchar.key.ENTER
                    # Create new credentials (second option)
                    + readchar.key.DOWN
                    + readchar.key.ENTER
                    # Enter access key id (only field in this hypothetical)
                    + "my-access-key-id"
                    + readchar.key.ENTER
                    # Accept default name for new credentials block (s3-storage-credentials)
                    + readchar.key.ENTER
                    # Accept saving the deployment configuration
                    + "y"
                    + readchar.key.ENTER
                ),
                expected_output_contains=[
                    (
                        "Would you like your workers to pull your flow code from a"
                        " remote storage location when running this flow?"
                    ),
                    "View/Edit your new credentials block in the UI:",
                    PREFECT_UI_URL.value(),
                ],
            )

            deployment = await prefect_client.read_deployment_by_name(
                "An important name/test-name"
            )

            assert deployment.pull_steps == [
                {
                    "prefect_aws.deployments.steps.pull_from_s3": {
                        "bucket": "my-bucket",
                        "folder": "",
                        "credentials": (
                            "{{ prefect.blocks.aws-credentials.s3-storage-credentials }}"
                        ),
                    }
                }
            ]

        @pytest.mark.usefixtures("interactive_console", "uninitialized_project_dir")
        async def test_build_docker_image_step_auto_build_dockerfile(
            self,
            work_pool,
            prefect_client,
            monkeypatch,
        ):
            mock_step = mock.MagicMock()
            monkeypatch.setattr(
                "prefect.deployments.steps.core.import_object", lambda x: mock_step
            )
            monkeypatch.setattr(
                "prefect.deployments.steps.core.import_module",
                lambda x: None,
            )

            prefect_yaml = {
                "build": [
                    {
                        "prefect_docker.deployments.steps.build_docker_image": {
                            "requires": "prefect-docker",
                            "image_name": "repo-name/image-name",
                            "tag": "dev",
                            "dockerfile": "auto",
                        }
                    }
                ]
            }

            with open("prefect.yaml", "w") as f:
                yaml.dump(prefect_yaml, f)

            await run_sync_in_worker_thread(
                invoke_and_assert,
                command=(
                    "deploy ./flows/hello.py:my_flow -n test-name -p"
                    f" {work_pool.name} --version 1.0.0 -v env=prod -t foo-bar"
                    " --interval 60"
                ),
                expected_code=0,
                user_input=(
                    # Decline pulling from remote storage
                    "n"
                    + readchar.key.ENTER
                    +
                    # Accept saving the deployment configuration
                    "y"
                    + readchar.key.ENTER
                ),
                expected_output_contains=[
                    "prefect deployment run 'An important name/test-name'"
                ],
            )

            prefect_file = Path("prefect.yaml")
            assert prefect_file.exists()

            with open(prefect_file, "r") as f:
                config = yaml.safe_load(f)
            dir_name = os.path.basename(os.getcwd())

            assert config["deployments"][0]["pull"] == [
                {
                    "prefect.deployments.steps.set_working_directory": {
                        "directory": f"/opt/prefect/{dir_name}"
                    }
                }
            ]

            mock_step.assert_called_once_with(
                image_name="repo-name/image-name",
                tag="dev",
                dockerfile="auto",
            )
            # check to make sure prefect-docker is not installed
            with pytest.raises(ImportError):
                import prefect_docker  # noqa

        @pytest.mark.usefixtures(
            "interactive_console", "uninitialized_project_dir_with_git_with_remote"
        )
        async def test_build_docker_image_step_custom_dockerfile_remote_flow_code_confirm(
            self,
            work_pool,
            prefect_client,
            monkeypatch,
        ):
            mock_step = mock.MagicMock()
            monkeypatch.setattr(
                "prefect.deployments.steps.core.import_object", lambda x: mock_step
            )
            monkeypatch.setattr(
                "prefect.deployments.steps.core.import_module",
                lambda x: None,
            )

            with open("Dockerfile", "w") as f:
                f.write("FROM python:3.8-slim\n")

            prefect_yaml = {
                "build": [
                    {
                        "prefect_docker.deployments.steps.build_docker_image": {
                            "id": "build-image",
                            "requires": "prefect-docker",
                            "image_name": "repo-name/image-name",
                            "tag": "dev",
                            "dockerfile": "Dockerfile",
                        }
                    }
                ]
            }

            with open("prefect.yaml", "w") as f:
                yaml.dump(prefect_yaml, f)

            await run_sync_in_worker_thread(
                invoke_and_assert,
                command=(
                    "deploy ./flows/hello.py:my_flow -n test-name -p"
                    f" {work_pool.name} --version 1.0.0 -v env=prod -t foo-bar"
                    " --interval 60"
                ),
                expected_code=0,
                user_input=(
                    # Accept pulling from remote storage
                    readchar.key.ENTER
                    +
                    # Select remote Git repo as storage (first option)
                    readchar.key.ENTER
                    +
                    # Accept discovered URL
                    readchar.key.ENTER
                    +
                    # Accept discovered branch
                    readchar.key.ENTER
                    +
                    # Choose public repo
                    "n"
                    + readchar.key.ENTER
                    # Accept saving the deployment configuration
                    + "y"
                    + readchar.key.ENTER
                ),
                expected_output_contains=[
                    (
                        "Would you like your workers to pull your flow code from a"
                        " remote storage location when running this flow?"
                    ),
                    "Is this a private repository?",
                    "prefect deployment run 'An important name/test-name'",
                ],
            )

            prefect_file = Path("prefect.yaml")
            assert prefect_file.exists()

            with open(prefect_file, "r") as f:
                config = yaml.safe_load(f)
            assert config["deployments"][0]["pull"] == [
                {
                    "prefect.deployments.steps.git_clone": {
                        "repository": "https://example.com/org/repo.git",
                        "branch": "main",
                    }
                }
            ]

            mock_step.assert_called_once_with(
                image_name="repo-name/image-name",
                tag="dev",
                dockerfile="Dockerfile",
            )

            # check to make sure prefect-docker is not installed
            with pytest.raises(ImportError):
                import prefect_docker  # noqa

        @pytest.mark.usefixtures(
            "interactive_console", "uninitialized_project_dir_with_git_with_remote"
        )
        async def test_build_docker_image_step_custom_dockerfile_remote_flow_code_reject(
            self,
            work_pool,
            prefect_client,
            monkeypatch,
        ):
            mock_step = mock.MagicMock()
            monkeypatch.setattr(
                "prefect.deployments.steps.core.import_object", lambda x: mock_step
            )
            monkeypatch.setattr(
                "prefect.deployments.steps.core.import_module",
                lambda x: None,
            )

            with open("Dockerfile", "w") as f:
                f.write("FROM python:3.8-slim\n")

            prefect_yaml = {
                "build": [
                    {
                        "prefect_docker.deployments.steps.build_docker_image": {
                            "id": "build-image",
                            "requires": "prefect-docker",
                            "image_name": "repo-name/image-name",
                            "tag": "dev",
                            "dockerfile": "Dockerfile",
                        }
                    }
                ]
            }

            with open("prefect.yaml", "w") as f:
                yaml.dump(prefect_yaml, f)

            await run_sync_in_worker_thread(
                invoke_and_assert,
                command=(
                    "deploy ./flows/hello.py:my_flow -n test-name -p"
                    f" {work_pool.name} --version 1.0.0 -v env=prod -t foo-bar"
                    " --interval 60"
                ),
                expected_code=0,
                user_input=(
                    # Reject pulling from remote git origin
                    "n"
                    + readchar.key.ENTER
                    +
                    # Accept copied flow code into Dockerfile
                    "y"
                    + readchar.key.ENTER
                    +
                    # Provide path to flow code
                    "/opt/prefect/hello-projects/"
                    + readchar.key.ENTER
                    # Accept saving the deployment configuration
                    + "y"
                    + readchar.key.ENTER
                ),
                expected_output_contains=[
                    (
                        "Would you like your workers to pull your flow code from a"
                        " remote storage location when running this flow?"
                    ),
                    (
                        "Does your Dockerfile have a line that copies the current"
                        " working directory"
                    ),
                    "What is the path to your flow code in your Dockerfile?",
                    "prefect deployment run 'An important name/test-name'",
                ],
            )

            prefect_file = Path("prefect.yaml")
            assert prefect_file.exists()

            with open(prefect_file, "r") as f:
                config = yaml.safe_load(f)

            assert config["deployments"][0]["pull"] == [
                {
                    "prefect.deployments.steps.set_working_directory": {
                        "directory": "/opt/prefect/hello-projects/"
                    }
                }
            ]

            mock_step.assert_called_once_with(
                image_name="repo-name/image-name",
                tag="dev",
                dockerfile="Dockerfile",
            )

            # check to make sure prefect-docker is not installed
            with pytest.raises(ImportError):
                import prefect_docker  # noqa

        @pytest.mark.usefixtures(
            "interactive_console", "uninitialized_project_dir_with_git_with_remote"
        )
        async def test_build_docker_image_step_custom_dockerfile_reject_copy_confirm(
            self,
            work_pool,
            prefect_client,
            monkeypatch,
        ):
            mock_step = mock.MagicMock()
            monkeypatch.setattr(
                "prefect.deployments.steps.core.import_object", lambda x: mock_step
            )
            monkeypatch.setattr(
                "prefect.deployments.steps.core.import_module",
                lambda x: None,
            )

            with open("Dockerfile", "w") as f:
                f.write("FROM python:3.8-slim\n")
            prefect_yaml = {
                "build": [
                    {
                        "prefect_docker.deployments.steps.build_docker_image": {
                            "id": "build-image",
                            "requires": "prefect-docker",
                            "image_name": "repo-name/image-name",
                            "tag": "dev",
                            "dockerfile": "Dockerfile",
                        }
                    }
                ]
            }

            with open("prefect.yaml", "w") as f:
                yaml.dump(prefect_yaml, f)

            await run_sync_in_worker_thread(
                invoke_and_assert,
                command=(
                    "deploy ./flows/hello.py:my_flow -n test-name -p"
                    f" {work_pool.name} --version 1.0.0 -v env=prod -t foo-bar"
                    " --interval 60"
                ),
                expected_code=1,
                user_input=(
                    # Reject pulling from remote git origin
                    "n"
                    + readchar.key.ENTER
                    +
                    # Reject copied flow code into Dockerfile
                    "n"
                ),
                expected_output_contains=[
                    (
                        "Would you like your workers to pull your flow code from a"
                        " remote storage location when running this flow?"
                    ),
                    (
                        "Does your Dockerfile have a line that copies the current"
                        " working directory"
                    ),
                    (
                        "Your flow code must be copied into your Docker image"
                        " to run your deployment."
                    ),
                ],
            )

            # check to make sure prefect-docker is not installed
            with pytest.raises(ImportError):
                import prefect_docker  # noqa

    class TestGeneratedPushAction:
        @pytest.mark.usefixtures(
            "interactive_console", "uninitialized_project_dir_with_git_with_remote"
        )
        async def test_deploy_select_blob_storage_configures_push_step(
            self,
            work_pool,
            prefect_client,
            aws_credentials,
            monkeypatch,
        ):
            mock_step = mock.MagicMock()
            monkeypatch.setattr(
                "prefect.deployments.steps.core.import_object", lambda x: mock_step
            )
            monkeypatch.setattr(
                "prefect.deployments.steps.core.import_module",
                lambda x: None,
            )

            await run_sync_in_worker_thread(
                invoke_and_assert,
                command=(
                    "deploy ./flows/hello.py:my_flow -n test-name"
                    f" -p {work_pool.name} --interval 60"
                ),
                expected_code=0,
                user_input=(
                    # Accept pulling from remote storage
                    "y"
                    + readchar.key.ENTER
                    # Select S3 bucket as storage (second option)
                    + readchar.key.DOWN
                    + readchar.key.ENTER
                    # Provide bucket name
                    + "my-bucket"
                    + readchar.key.ENTER
                    # Accept default folder (root of bucket)
                    + readchar.key.ENTER
                    # Select existing credentials (first option)
                    + readchar.key.ENTER
                    # Accept saving the deployment configuration
                    + "y"
                    + readchar.key.ENTER
                ),
                expected_output_contains=[
                    "Would you like your workers to pull your flow code from a remote"
                    " storage location when running this flow?"
                ],
            )

            mock_step.assert_called_once_with(
                bucket="my-bucket",
                folder="",
                credentials={"aws_access_key_id": "AKIA1234"},
            )

            prefect_file = Path("prefect.yaml")
            assert prefect_file.exists()

            with open(prefect_file, "r") as f:
                config = yaml.safe_load(f)

            assert config["push"] == [
                {
                    "prefect_aws.deployments.steps.push_to_s3": {
                        "bucket": "my-bucket",
                        "folder": "",
                        "credentials": (
                            "{{ prefect.blocks.aws-credentials.bezos-creds }}"
                        ),
                    }
                }
            ]

            assert config["pull"] == [
                {
                    "prefect_aws.deployments.steps.pull_from_s3": {
                        "bucket": "my-bucket",
                        "folder": "",
                        "credentials": (
                            "{{ prefect.blocks.aws-credentials.bezos-creds }}"
                        ),
                    }
                }
            ]

    async def test_project_deploy_with_empty_dep_file(
        self, project_dir, prefect_client, work_pool
    ):
        deployment_file = project_dir / "deployment.yaml"
        with deployment_file.open(mode="w") as f:
            f.write("{}")

        deployment_name = f"test-name-{uuid4()}"
        await run_sync_in_worker_thread(
            invoke_and_assert,
            command=f"deploy ./flows/hello.py:my_flow -n {deployment_name} -p {work_pool.name}",
            expected_code=0,
            expected_output_contains=["An important name/test"],
        )
        deployment = await prefect_client.read_deployment_by_name(
            f"An important name/{deployment_name}"
        )
        assert deployment.name == deployment_name
        assert deployment.work_pool_name == work_pool.name

    @pytest.mark.usefixtures("project_dir")
    async def test_project_deploy_templates_values(self, work_pool, prefect_client):
        # prepare a templated deployment
        prefect_file = Path("prefect.yaml")
        with prefect_file.open(mode="r") as f:
            contents = yaml.safe_load(f)

        contents["deployments"][0]["name"] = "test-name"
        contents["deployments"][0]["version"] = "{{ input }}"
        contents["deployments"][0]["tags"] = "{{ output2 }}"
        contents["deployments"][0]["description"] = "{{ output1 }}"

        # save it back
        with prefect_file.open(mode="w") as f:
            yaml.safe_dump(contents, f)

        # update prefect.yaml to include a new build step
        prefect_file = Path("prefect.yaml")
        with prefect_file.open(mode="r") as f:
            prefect_config = yaml.safe_load(f)

        # test step that returns a dictionary of inputs and output1, output2
        prefect_config["build"] = [
            {"prefect.testing.utilities.a_test_step": {"input": "foo"}}
        ]

        # save it back
        with prefect_file.open(mode="w") as f:
            yaml.safe_dump(prefect_config, f)

        deployment_name = f"test-name-{uuid4()}"
        result = await run_sync_in_worker_thread(
            invoke_and_assert,
            command=f"deploy ./flows/hello.py:my_flow -n {deployment_name} -p {work_pool.name}",
        )
        assert result.exit_code == 0
        assert "An important name/test" in result.output

        deployment = await prefect_client.read_deployment_by_name(
            f"An important name/{deployment_name}"
        )
        assert deployment.name == deployment_name
        assert deployment.work_pool_name == work_pool.name
        assert deployment.version == "foo"
        assert deployment.tags == ["b", "2", "3"]
        assert deployment.description == "1"

    @pytest.mark.usefixtures("project_dir")
    async def test_project_deploy_templates_env_var_values(
        self, prefect_client, work_pool, monkeypatch
    ):
        # prepare a templated deployment
        prefect_file = Path("prefect.yaml")
        with prefect_file.open(mode="r") as f:
            contents = yaml.safe_load(f)

        deployment_name = f"test-name-{uuid4()}"
        contents["deployments"][0]["name"] = deployment_name
        contents["deployments"][0]["version"] = "{{ $MY_VERSION }}"
        contents["deployments"][0]["tags"] = "{{ $MY_TAGS }}"
        contents["deployments"][0]["description"] = "{{ $MY_DESCRIPTION }}"

        # save it back
        with prefect_file.open(mode="w") as f:
            yaml.safe_dump(contents, f)

        # update prefect.yaml to include some new build steps
        prefect_file = Path("prefect.yaml")
        with prefect_file.open(mode="r") as f:
            prefect_config = yaml.safe_load(f)

        monkeypatch.setenv("MY_DIRECTORY", "bar")
        monkeypatch.setenv("MY_FILE", "foo.txt")

        prefect_config["build"] = [
            {
                "prefect.deployments.steps.run_shell_script": {
                    "id": "get-dir",
                    "script": "echo '{{ $MY_DIRECTORY }}'",
                    "stream_output": True,
                }
            },
        ]

        # save it back
        with prefect_file.open(mode="w") as f:
            yaml.safe_dump(prefect_config, f)

        monkeypatch.setenv("MY_VERSION", "foo")
        monkeypatch.setenv("MY_TAGS", "b,2,3")
        monkeypatch.setenv("MY_DESCRIPTION", "1")

        result = await run_sync_in_worker_thread(
            invoke_and_assert,
            command=f"deploy ./flows/hello.py:my_flow -n {deployment_name} -p {work_pool.name}",
            expected_output_contains=["bar"],
        )
        assert result.exit_code == 0
        assert "An important name/test" in result.output

        deployment = await prefect_client.read_deployment_by_name(
            f"An important name/{deployment_name}"
        )

        assert deployment.name == deployment_name
        assert deployment.work_pool_name == work_pool.name
        assert deployment.version == "foo"
        assert deployment.tags == ["b", ",", "2", ",", "3"]
        assert deployment.description == "1"

    @pytest.mark.usefixtures("project_dir")
    async def test_project_deploy_with_default_parameters(
        self, prefect_client, work_pool
    ):
        prefect_file = Path("prefect.yaml")
        with prefect_file.open(mode="r") as f:
            deploy_config = yaml.safe_load(f)

        deploy_config["deployments"][0]["parameters"] = {
            "number": 1,
            "message": "hello",
        }
        deploy_config["deployments"][0]["name"] = "test-name"
        deploy_config["deployments"][0]["entrypoint"] = "flows/hello.py:my_flow"
        deploy_config["deployments"][0]["work_pool"]["name"] = work_pool.name

        with prefect_file.open(mode="w") as f:
            yaml.safe_dump(deploy_config, f)

        await run_sync_in_worker_thread(
            invoke_and_assert,
            command="deploy -n test-name",
            expected_code=0,
            expected_output_contains="An important name/test-name",
        )

        deployment = await prefect_client.read_deployment_by_name(
            "An important name/test-name"
        )
        assert deployment.parameters == {"number": 1, "message": "hello"}

    @pytest.mark.parametrize(
        "option", ["--param number=2", "--params '{\"number\": 2}'"]
    )
    async def test_project_deploy_with_default_parameters_from_cli(
        self, project_dir, prefect_client, work_pool, option
    ):
        prefect_file = Path("prefect.yaml")
        with prefect_file.open(mode="r") as f:
            config = yaml.safe_load(f)

        config["deployments"][0]["parameters"] = {
            "number": 1,
            "message": "hello",
        }
        config["deployments"][0]["name"] = "test-name"
        config["deployments"][0]["entrypoint"] = "flows/hello.py:my_flow"
        config["deployments"][0]["work_pool"]["name"] = work_pool.name

        with prefect_file.open(mode="w") as f:
            yaml.safe_dump(config, f)

        await run_sync_in_worker_thread(
            invoke_and_assert,
            command=f"deploy -n test-name {option}",
            expected_code=0,
            expected_output_contains="An important name/test-name",
        )

        deployment = await prefect_client.read_deployment_by_name(
            "An important name/test-name"
        )
        assert deployment.parameters == {"number": 2, "message": "hello"}

    @pytest.mark.usefixtures("project_dir")
    async def test_project_deploy_templates_pull_step_safely(
        self, prefect_client, work_pool
    ):
        """
        We want step outputs to get templated, but block references to only be
        retrieved at runtime.

        Unresolved placeholders should be left as-is, and not be resolved
        to allow templating between steps in the pull action.
        """

        await Secret(value="super-secret-name").save(name="test-secret")

        # update prefect.yaml to include a new build step
        prefect_file = Path("prefect.yaml")
        with prefect_file.open(mode="r") as f:
            prefect_config = yaml.safe_load(f)

        # test step that returns a dictionary of inputs and output1, output2
        prefect_config["build"] = [
            {"prefect.testing.utilities.a_test_step": {"input": "foo"}}
        ]

        prefect_config["pull"] = [
            {
                "prefect.testing.utilities.b_test_step": {
                    "id": "b-test-step",
                    "input": "{{ output1 }}",
                    "secret-input": "{{ prefect.blocks.secret.test-secret }}",
                },
            },
            {
                "prefect.testing.utilities.b_test_step": {
                    "input": "foo-{{ b-test-step.output1 }}",
                    "secret-input": "{{ b-test-step.output1 }}",
                },
            },
        ]
        # save it back
        with prefect_file.open(mode="w") as f:
            yaml.safe_dump(prefect_config, f)

        result = await run_sync_in_worker_thread(
            invoke_and_assert,
            command=f"deploy ./flows/hello.py:my_flow -n test-name -p {work_pool.name}",
        )
        assert result.exit_code == 0
        assert "An important name/test" in result.output

        deployment = await prefect_client.read_deployment_by_name(
            "An important name/test-name"
        )
        assert deployment.pull_steps == [
            {
                "prefect.testing.utilities.b_test_step": {
                    "id": "b-test-step",
                    "input": 1,
                    "secret-input": "{{ prefect.blocks.secret.test-secret }}",
                }
            },
            {
                "prefect.testing.utilities.b_test_step": {
                    "input": "foo-{{ b-test-step.output1 }}",
                    "secret-input": "{{ b-test-step.output1 }}",
                }
            },
        ]

    @pytest.mark.usefixtures("project_dir")
    async def test_project_deploy_templates_pull_step_in_deployments_section_safely(
        self, prefect_client, work_pool
    ):
        """
        We want step outputs to get templated, but block references to only be
        retrieved at runtime.

        Unresolved placeholders should be left as-is, and not be resolved
        to allow templating between steps in the pull action.
        """

        await Secret(value="super-secret-name").save(name="test-secret")

        # update prefect.yaml to include a new build step
        prefect_file = Path("prefect.yaml")
        with prefect_file.open(mode="r") as f:
            prefect_config = yaml.safe_load(f)

        # test step that returns a dictionary of inputs and output1, output2
        prefect_config["build"] = [
            {"prefect.testing.utilities.a_test_step": {"input": "foo"}}
        ]

        prefect_config["deployments"][0]["pull"] = [
            {
                "prefect.testing.utilities.b_test_step": {
                    "id": "b-test-step",
                    "input": "{{ output1 }}",
                    "secret-input": "{{ prefect.blocks.secret.test-secret }}",
                },
            },
            {
                "prefect.testing.utilities.b_test_step": {
                    "input": "foo-{{ b-test-step.output1 }}",
                    "secret-input": "{{ b-test-step.output1 }}",
                },
            },
        ]
        # save it back
        with prefect_file.open(mode="w") as f:
            yaml.safe_dump(prefect_config, f)

        result = await run_sync_in_worker_thread(
            invoke_and_assert,
            command=f"deploy ./flows/hello.py:my_flow -n test-name -p {work_pool.name}",
        )
        assert result.exit_code == 0
        assert "An important name/test" in result.output

        deployment = await prefect_client.read_deployment_by_name(
            "An important name/test-name"
        )
        assert deployment.pull_steps == [
            {
                "prefect.testing.utilities.b_test_step": {
                    "id": "b-test-step",
                    "input": 1,
                    "secret-input": "{{ prefect.blocks.secret.test-secret }}",
                }
            },
            {
                "prefect.testing.utilities.b_test_step": {
                    "input": "foo-{{ b-test-step.output1 }}",
                    "secret-input": "{{ b-test-step.output1 }}",
                }
            },
        ]

    @pytest.mark.usefixtures("project_dir")
    async def test_project_deploy_reads_flow_name_from_prefect_yaml(self, work_pool):
        await register_flow("flows/hello.py:my_flow")
        create_default_prefect_yaml(".")
        prefect_file = Path("prefect.yaml")
        with prefect_file.open(mode="r") as f:
            deploy_config = yaml.safe_load(f)

        deploy_config["deployments"][0]["name"] = "test-name"
        deploy_config["deployments"][0]["flow_name"] = "An important name"
        deploy_config["deployments"][0]["work_pool"]["name"] = work_pool.name

        with prefect_file.open(mode="w") as f:
            yaml.safe_dump(deploy_config, f)

        await run_sync_in_worker_thread(
            invoke_and_assert,
            command="deploy -n test-name",
            expected_code=0,
            expected_output_contains="An important name/test-name",
        )

    @pytest.mark.usefixtures("project_dir")
    async def test_project_deploy_reads_entrypoint_from_prefect_yaml(self, work_pool):
        prefect_file = Path("prefect.yaml")
        with prefect_file.open(mode="r") as f:
            deploy_config = yaml.safe_load(f)

        deploy_config["deployments"][0]["name"] = "test-name"
        deploy_config["deployments"][0]["entrypoint"] = "flows/hello.py:my_flow"
        deploy_config["deployments"][0]["work_pool"]["name"] = work_pool.name

        with prefect_file.open(mode="w") as f:
            yaml.safe_dump(deploy_config, f)

        await run_sync_in_worker_thread(
            invoke_and_assert,
            command="deploy -n test-name",
            expected_code=0,
            expected_output_contains="An important name/test-name",
        )

    @pytest.mark.usefixtures("project_dir")
    async def test_project_deploy_exits_with_name_and_entrypoint_passed(
        self, work_pool
    ):
        prefect_file = Path("prefect.yaml")
        with prefect_file.open(mode="r") as f:
            deploy_config = yaml.safe_load(f)

        deploy_config["deployments"][0]["name"] = "test-name"
        deploy_config["deployments"][0]["work_pool"]["name"] = work_pool.name

        with prefect_file.open(mode="w") as f:
            yaml.safe_dump(deploy_config, f)

        await run_sync_in_worker_thread(
            invoke_and_assert,
            command="deploy -f 'An important name' -n test-name flows/hello.py:my_flow",
            expected_code=1,
            expected_output=(
                "Received an entrypoint and a flow name for this deployment. Please"
                " provide either an entrypoint or a flow name."
            ),
        )

    @pytest.mark.usefixtures("project_dir")
    async def test_project_deploy_exits_with_no_name_or_entrypoint_configured(
        self, work_pool
    ):
        prefect_file = Path("prefect.yaml")
        with prefect_file.open(mode="r") as f:
            deploy_config = yaml.safe_load(f)

        deploy_config["deployments"][0]["name"] = "test-name"
        deploy_config["deployments"][0]["work_pool"]["name"] = work_pool.name

        with prefect_file.open(mode="w") as f:
            yaml.safe_dump(deploy_config, f)

        await run_sync_in_worker_thread(
            invoke_and_assert,
            command="deploy -n test-name",
            expected_code=1,
            expected_output_contains="An entrypoint must be provided:",
        )

    @pytest.mark.usefixtures("interactive_console", "project_dir")
    async def test_deploy_without_name_interactive(self, work_pool, prefect_client):
        await run_sync_in_worker_thread(
            invoke_and_assert,
            command=(
                f"deploy ./flows/hello.py:my_flow -p {work_pool.name} --interval 3600"
            ),
            expected_code=0,
            user_input=(
                # Provide a deployment name
                "test-prompt-name"
                + readchar.key.ENTER
                # Decline remote storage
                + "n"
                + readchar.key.ENTER
                # Decline saving the deployment configuration
                + "n"
                + readchar.key.ENTER
            ),
            expected_output_contains=[
                "Deployment name",
            ],
        )

        deployment = await prefect_client.read_deployment_by_name(
            "An important name/test-prompt-name"
        )
        assert deployment.name == "test-prompt-name"
        assert deployment.work_pool_name == work_pool.name
        assert deployment.entrypoint == "./flows/hello.py:my_flow"

    @pytest.mark.usefixtures("project_dir")
    async def test_deploy_without_work_pool_non_interactive(self):
        await run_sync_in_worker_thread(
            invoke_and_assert,
            command="deploy ./flows/hello.py:my_flow -n test-name",
            expected_code=1,
            expected_output_contains=[
                "A work pool is required to deploy this flow. Please specify a"
                " work pool name via the '--pool' flag or in your prefect.yaml file."
            ],
        )

    @pytest.mark.usefixtures("interactive_console", "project_dir")
    async def test_deploy_without_work_pool_interactive(
        self, work_pool, prefect_client
    ):
        await run_sync_in_worker_thread(
            invoke_and_assert,
            command="deploy ./flows/hello.py:my_flow -n test-name --interval 3600",
            expected_code=0,
            user_input=(
                # Select only existing work pool
                readchar.key.ENTER
                # Decline remote storage
                + "n"
                + readchar.key.ENTER
                # Decline saving the deployment configuration
                + "n"
                + readchar.key.ENTER
            ),
            expected_output_contains=[
                "Which work pool would you like to deploy this flow to?",
            ],
        )

        deployment = await prefect_client.read_deployment_by_name(
            "An important name/test-name"
        )
        assert deployment.name == "test-name"
        assert deployment.work_pool_name == work_pool.name
        assert deployment.entrypoint == "./flows/hello.py:my_flow"

    @pytest.mark.usefixtures("project_dir")
    async def test_deploy_with_prefect_agent_work_pool_non_interactive(
        self, default_agent_pool
    ):
        await run_sync_in_worker_thread(
            invoke_and_assert,
            command=(
                "deploy ./flows/hello.py:my_flow -n test-name -p"
                f" {default_agent_pool.name}"
            ),
            expected_code=1,
            expected_output_contains=(
                "Cannot create a project-style deployment with work pool of type"
                " 'prefect-agent'. If you wish to use an agent with your deployment,"
                " please use the `prefect deployment build` command."
            ),
        )

    @pytest.mark.usefixtures("interactive_console", "project_dir")
    async def test_deploy_with_prefect_agent_work_pool_interactive(
        self, work_pool, prefect_client, default_agent_pool
    ):
        await run_sync_in_worker_thread(
            invoke_and_assert,
            command=(
                "deploy ./flows/hello.py:my_flow -n test-name -p"
                f" {default_agent_pool.name} --interval 3600"
            ),
            expected_code=0,
            user_input=(
                # Accept only existing work pool
                readchar.key.ENTER
                # Decline remote storage
                + "n"
                + readchar.key.ENTER
                # Decline saving the deployment configuration
                + "n"
                + readchar.key.ENTER
            ),
            expected_output_contains=[
                (
                    "You've chosen a work pool with type 'prefect-agent' which cannot"
                    " be used for project-style deployments. Let's pick another work"
                    " pool to deploy to."
                ),
            ],
        )

        deployment = await prefect_client.read_deployment_by_name(
            "An important name/test-name"
        )
        assert deployment.name == "test-name"
        assert deployment.work_pool_name == work_pool.name
        assert deployment.entrypoint == "./flows/hello.py:my_flow"

    @pytest.mark.usefixtures("interactive_console", "project_dir")
    async def test_deploy_with_push_pool_no_worker_start_message(self, push_work_pool):
        await run_sync_in_worker_thread(
            invoke_and_assert,
            command=(
                "deploy ./flows/hello.py:my_flow -n test-name -p"
                f" {push_work_pool.name} --interval 3600"
            ),
            expected_code=0,
            user_input=(
                # Decline remote storage
                "n"
                + readchar.key.ENTER
                # Decline saving the deployment configuration
                + "n"
                + readchar.key.ENTER
            ),
            expected_output_does_not_contain=[
                f"$ prefect worker start --pool {push_work_pool.name!r}",
            ],
        )

    @pytest.mark.usefixtures("interactive_console", "project_dir")
    async def test_deploy_with_no_available_work_pool_interactive(self, prefect_client):
        await run_sync_in_worker_thread(
            invoke_and_assert,
            command="deploy ./flows/hello.py:my_flow -n test-name --interval 3600",
            expected_code=0,
            user_input=(
                # Accept creating a new work pool
                readchar.key.ENTER
                # Select the first work pool type
                + readchar.key.ENTER
                # Enter a name for the new work pool
                + "test-created-via-deploy"
                + readchar.key.ENTER
                # Decline remote storage
                + "n"
                + readchar.key.ENTER
                # Decline save the deployment configuration
                + "n"
                + readchar.key.ENTER
            ),
            expected_output_contains=[
                (
                    "Looks like you don't have any work pools this flow can be deployed"
                    " to. Would you like to create one?"
                ),
                (
                    "What infrastructure type would you like to use for your new work"
                    " pool?"
                ),
                "Work pool name",
            ],
        )

        deployment = await prefect_client.read_deployment_by_name(
            "An important name/test-name"
        )
        assert deployment.name == "test-name"
        assert deployment.work_pool_name == "test-created-via-deploy"
        assert deployment.entrypoint == "./flows/hello.py:my_flow"

    async def test_project_deploy_with_flow_name_generate_deprecation_warning(
        self, project_dir_with_single_deployment_format, prefect_client, work_pool
    ):
        await register_flow("flows/hello.py:my_flow")
        deployment_file = Path("deployment.yaml")
        with deployment_file.open(mode="r") as f:
            deploy_config = yaml.safe_load(f)

        deploy_config["name"] = "test-name"
        deploy_config["flow_name"] = "An important name"
        deploy_config["work_pool"]["name"] = work_pool.name

        with deployment_file.open(mode="w") as f:
            yaml.safe_dump(deploy_config, f)

        await run_sync_in_worker_thread(
            invoke_and_assert,
            command="deploy",
            expected_code=0,
            expected_output_contains=(
                "The ability to deploy by flow name has been deprecated"
            ),
        )

    async def test_project_deploy_with_explicit_flow_name_flag_generates_deprecation_warning(
        self, project_dir_with_single_deployment_format, prefect_client, work_pool
    ):
        await register_flow("flows/hello.py:my_flow")
        deployment_file = Path("deployment.yaml")
        with deployment_file.open(mode="r") as f:
            deploy_config = yaml.safe_load(f)

        deploy_config["name"] = "test-name"
        deploy_config["flow_name"] = "An important name"
        deploy_config["work_pool"]["name"] = work_pool.name

        with deployment_file.open(mode="w") as f:
            yaml.safe_dump(deploy_config, f)

        await run_sync_in_worker_thread(
            invoke_and_assert,
            command="deploy -f 'An important name'",
            expected_code=0,
            expected_output_contains=(
                "The ability to deploy by flow name has been deprecated"
            ),
        )

    @pytest.mark.usefixtures(
        "project_dir_with_single_deployment_format", "interactive_console"
    )
    async def test_migrate_from_deployment_yaml_to_prefect_yaml(self, work_pool):
        deployment_file = Path("deployment.yaml")
        with deployment_file.open(mode="r") as f:
            deploy_config = yaml.safe_load(f)

        deploy_config["deployments"] = [
            {
                "name": "test-name",
                "entrypoint": "flows/hello.py:my_flow",
                "work_pool": {
                    "name": work_pool.name,
                },
                "schedule": {
                    "interval": 3600,
                },
            }
        ]

        with deployment_file.open(mode="w") as f:
            yaml.safe_dump(deploy_config, f)

        await run_sync_in_worker_thread(
            invoke_and_assert,
            command="deploy",
            user_input=(
                # accept migration
                "y"
                + readchar.key.ENTER
                +
                # choose existing deployment configuration
                readchar.key.ENTER
                # decline remote storage
                + "n"
                + readchar.key.ENTER
                +
                # decline save
                "n"
                + readchar.key.ENTER
            ),
            expected_code=0,
            expected_output_contains=[
                "Successfully copied your deployment configurations into your"
                " prefect.yaml file! Once you've verified that all your deployment"
                " configurations in your prefect.yaml file are correct, you can delete"
                " your deployment.yaml file."
            ],
        )

        with open("prefect.yaml", "r") as f:
            config = yaml.safe_load(f)

        assert len(config["deployments"]) == 1
        assert config["deployments"][0]["name"] == "test-name"
        assert config["deployments"][0]["entrypoint"] == "flows/hello.py:my_flow"
        assert config["deployments"][0]["schedule"] == {"interval": 3600}
        assert config["deployments"][0]["work_pool"]["name"] == work_pool.name

    @pytest.mark.usefixtures("project_dir")
    async def test_deploy_with_entrypoint_does_not_fail_with_missing_prefect_folder(
        self, work_pool
    ):
        Path(".prefect").rmdir()
        await run_sync_in_worker_thread(
            invoke_and_assert,
            command=f"deploy ./flows/hello.py:my_flow -n test-name -p {work_pool.name}",
            expected_code=0,
            expected_output_contains=[
                "Deployment 'An important name/test-name' successfully created"
            ],
        )

    @pytest.mark.parametrize("schedule_value", [None, {}])
    @pytest.mark.usefixtures("project_dir", "interactive_console")
    async def test_deploy_does_not_prompt_schedule_when_empty_schedule_prefect_yaml(
        self, schedule_value, work_pool, prefect_client
    ):
        prefect_yaml_file = Path("prefect.yaml")
        with prefect_yaml_file.open(mode="r") as f:
            deploy_config = yaml.safe_load(f)

        deploy_config["deployments"] = [
            {
                "name": "test-name",
                "entrypoint": "flows/hello.py:my_flow",
                "work_pool": {
                    "name": work_pool.name,
                },
                "schedule": schedule_value,
            }
        ]

        with prefect_yaml_file.open(mode="w") as f:
            yaml.safe_dump(deploy_config, f)

        await run_sync_in_worker_thread(
            invoke_and_assert,
            command="deploy -n test-name",
            user_input=(
                # Decline remote storage
                "n"
                + readchar.key.ENTER
                # reject saving configuration
                + "n"
                + readchar.key.ENTER
            ),
            expected_code=0,
        )

        deployment = await prefect_client.read_deployment_by_name(
            "An important name/test-name"
        )
        assert deployment.schedule is None

    @pytest.mark.parametrize("build_value", [None, {}])
    @pytest.mark.usefixtures("project_dir", "interactive_console")
    async def test_deploy_does_not_prompt_build_docker_image_when_empty_build_action_prefect_yaml(
        self, build_value, work_pool, prefect_client
    ):
        prefect_yaml_file = Path("prefect.yaml")
        with prefect_yaml_file.open(mode="r") as f:
            deploy_config = yaml.safe_load(f)

        deploy_config["deployments"] = [
            {
                "name": "test-name",
                "entrypoint": "flows/hello.py:my_flow",
                "work_pool": {
                    "name": work_pool.name,
                },
                "build": build_value,
                "schedule": {},
            }
        ]

        with prefect_yaml_file.open(mode="w") as f:
            yaml.safe_dump(deploy_config, f)

        await run_sync_in_worker_thread(
            invoke_and_assert,
            command="deploy -n test-name",
            user_input=(
                # Decline remote storage
                "n"
                + readchar.key.ENTER
                # reject saving configuration
                + "n"
                + readchar.key.ENTER
            ),
            expected_code=0,
            expected_output_does_not_contain="Would you like to build a Docker image?",
        )

        assert await prefect_client.read_deployment_by_name(
            "An important name/test-name"
        )

    async def test_deploy_with_bad_run_shell_script_raises(
        self, project_dir, work_pool
    ):
        """
        Regression test for a bug where deployment steps would continue even when
        a `run_shell_script` step failed.
        """
        prefect_file = Path("prefect.yaml")
        with prefect_file.open(mode="r") as f:
            config = yaml.safe_load(f)

        config["build"] = [
            {
                "prefect.deployments.steps.run_shell_script": {
                    "id": "test",
                    "script": "cat nothing",
                    "stream_output": True,
                }
            }
        ]

        with prefect_file.open(mode="w") as f:
            yaml.safe_dump(config, f)

        with pytest.raises(StepExecutionError):
            await run_sync_in_worker_thread(
                invoke_and_assert,
                command=(
                    "deploy ./flows/hello.py:my_flow -n test-name --pool"
                    f" {work_pool.name}"
                ),
            )

    @pytest.mark.usefixtures("project_dir")
    async def test_deploy_templates_env_vars(
        self, prefect_client, monkeypatch, work_pool
    ):
        # set up environment variables
        monkeypatch.setenv("WORK_POOL", work_pool.name)
        monkeypatch.setenv("MY_VAR", "my-value")

        # set up prefect.yaml that has env var placeholders for the work pool name
        prefect_file = Path("prefect.yaml")
        with prefect_file.open(mode="r") as f:
            prefect_config = yaml.safe_load(f)

        prefect_config["deployments"] = [
            {
                "name": "test-deployment",
                "entrypoint": "flows/hello.py:my_flow",
                "work_pool": {"name": "{{ $WORK_POOL }}"},
            },
            {
                "name": "test-deployment2",
                "entrypoint": "flows/hello.py:my_flow",
                "work_pool": {"name": "{{ $WORK_POOL }}"},
            },
        ]
        prefect_config["build"] = [
            {"prefect.testing.utilities.a_test_step": {"input": "{{ $MY_VAR }}"}}
        ]

        # save config to prefect.yaml
        with prefect_file.open(mode="w") as f:
            yaml.safe_dump(prefect_config, f)

        result = await run_sync_in_worker_thread(
            invoke_and_assert,
            command="deploy --all",
            expected_code=0,
            expected_output_does_not_contain=(
                "This deployment configuration references work pool",
                (
                    "This means no worker will be able to pick up its runs. You can"
                    " create a work pool in the Prefect UI."
                ),
            ),
        )
        assert result.exit_code == 0

        deployments = await prefect_client.read_deployments()

        assert len(deployments) == 2

        assert deployments[0].name == "test-deployment"
        assert deployments[0].work_pool_name == work_pool.name

        assert deployments[1].name == "test-deployment2"
        assert deployments[1].work_pool_name == work_pool.name

        with prefect_file.open(mode="r") as f:
            config = yaml.safe_load(f)

        assert (
            config["build"][0]["prefect.testing.utilities.a_test_step"]["input"]
            == "{{ $MY_VAR }}"
        )

        assert config["deployments"][0]["work_pool"]["name"] == "{{ $WORK_POOL }}"

        assert config["deployments"][1]["work_pool"]["name"] == "{{ $WORK_POOL }}"

    @pytest.mark.usefixtures("interactive_console")
    class TestRemoteStoragePicklist:
        @pytest.mark.usefixtures("uninitialized_project_dir_with_git_no_remote")
        async def test_no_git_option_when_no_remote_url(
            self, docker_work_pool, aws_credentials, monkeypatch
        ):
            mock_step = mock.MagicMock()
            monkeypatch.setattr(
                "prefect.deployments.steps.core.import_object", lambda x: mock_step
            )
            monkeypatch.setattr(
                "prefect.deployments.steps.core.import_module",
                lambda x: None,
            )

            await run_sync_in_worker_thread(
                invoke_and_assert,
                command=(
                    "deploy ./flows/hello.py:my_flow -n test-name --cron '0 4 * * *' -p"
                    " test-docker-work-pool"
                ),
                expected_code=0,
                expected_output_contains="s3",
                expected_output_does_not_contain="Git Repo",
                user_input=(
                    # no custom image
                    "n"
                    + readchar.key.ENTER
                    # Accept remote storage
                    + "y"
                    + readchar.key.ENTER
                    # Select S3
                    + readchar.key.ENTER
                    # Enter bucket name
                    + "test-bucket"
                    + readchar.key.ENTER
                    # Enter bucket prefix
                    + readchar.key.ENTER
                    # Select existing credentials
                    + readchar.key.ENTER
                    # Decline saving the deployment configuration
                    + "n"
                    + readchar.key.ENTER
                ),
            )

        @pytest.mark.usefixtures("uninitialized_project_dir_with_git_with_remote")
        async def test_git_option_present_when_remote_url(
            self, docker_work_pool, monkeypatch
        ):
            mock_step = mock.MagicMock()
            monkeypatch.setattr(
                "prefect.deployments.steps.core.import_object", lambda x: mock_step
            )
            monkeypatch.setattr(
                "prefect.deployments.steps.core.import_module",
                lambda x: None,
            )

            await run_sync_in_worker_thread(
                invoke_and_assert,
                command=(
                    "deploy ./flows/hello.py:my_flow -n test-name --cron '0 4 * * *' -p"
                    " test-docker-work-pool"
                ),
                expected_code=0,
                expected_output_contains="Git Repo",
                expected_output_does_not_contain="s3",
                user_input=(
                    # no custom image
                    "n"
                    + readchar.key.ENTER
                    # Accept remote storage
                    + "y"
                    + readchar.key.ENTER
                    # Select Git (first option)
                    + readchar.key.ENTER
                    # Confirm git url
                    + readchar.key.ENTER
                    # Confirm git branch
                    + readchar.key.ENTER
                    # Not a private repo
                    + "n"
                    + readchar.key.ENTER
                    # Decline saving the deployment configuration
                    + "n"
                    + readchar.key.ENTER
                ),
            )


class TestSchedules:
    @pytest.mark.usefixtures("project_dir")
    async def test_passing_cron_schedules_to_deploy(self, work_pool, prefect_client):
        result = await run_sync_in_worker_thread(
            invoke_and_assert,
            command=(
                "deploy ./flows/hello.py:my_flow -n test-name --cron '0 4 * * *'"
                f" --timezone 'Europe/Berlin' --pool {work_pool.name}"
            ),
        )
        assert result.exit_code == 0

        deployment = await prefect_client.read_deployment_by_name(
            "An important name/test-name"
        )

        schedule = deployment.schedules[0].schedule
        assert schedule.cron == "0 4 * * *"
        assert schedule.timezone == "Europe/Berlin"

    @pytest.mark.usefixtures("project_dir")
    async def test_deployment_yaml_cron_schedule(self, work_pool, prefect_client):
        prefect_file = Path("prefect.yaml")
        with prefect_file.open(mode="r") as f:
            deploy_config = yaml.safe_load(f)

        deploy_config["deployments"][0]["name"] = "test-name"
        deploy_config["deployments"][0]["schedule"]["cron"] = "0 4 * * *"
        deploy_config["deployments"][0]["schedule"]["timezone"] = "America/Chicago"

        with prefect_file.open(mode="w") as f:
            yaml.safe_dump(deploy_config, f)

        result = await run_sync_in_worker_thread(
            invoke_and_assert,
            command=(
                f"deploy ./flows/hello.py:my_flow -n test-name --pool {work_pool.name}"
            ),
        )
        assert result.exit_code == 0

        deployment = await prefect_client.read_deployment_by_name(
            "An important name/test-name"
        )
        schedule = deployment.schedules[0].schedule
        assert schedule.cron == "0 4 * * *"
        assert schedule.timezone == "America/Chicago"

    @pytest.mark.usefixtures("project_dir")
    async def test_deployment_yaml_cron_schedule_timezone_cli(
        self, work_pool, prefect_client
    ):
        prefect_file = Path("prefect.yaml")
        with prefect_file.open(mode="r") as f:
            deploy_config = yaml.safe_load(f)

        deploy_config["deployments"][0]["name"] = "test-name"
        deploy_config["deployments"][0]["schedule"]["cron"] = "0 4 * * *"
        deploy_config["deployments"][0]["schedule"]["timezone"] = "America/Chicago"

        with prefect_file.open(mode="w") as f:
            yaml.safe_dump(deploy_config, f)

        result = await run_sync_in_worker_thread(
            invoke_and_assert,
            command=(
                "deploy ./flows/hello.py:my_flow -n test-name "
                f"--timezone 'Europe/Berlin' --pool {work_pool.name}"
            ),
        )
        assert result.exit_code == 0

        deployment = await prefect_client.read_deployment_by_name(
            "An important name/test-name"
        )
        assert deployment.schedule.cron == "0 4 * * *"
        assert deployment.schedule.timezone == "Europe/Berlin"

    @pytest.mark.usefixtures("project_dir")
    async def test_passing_interval_schedules_to_deploy(
        self, work_pool, prefect_client
    ):
        result = await run_sync_in_worker_thread(
            invoke_and_assert,
            command=(
                "deploy ./flows/hello.py:my_flow -n test-name --interval 42"
                " --anchor-date 2040-02-02 --timezone 'America/New_York' --pool"
                f" {work_pool.name}"
            ),
        )
        assert result.exit_code == 0

        deployment = await prefect_client.read_deployment_by_name(
            "An important name/test-name"
        )
        assert deployment.schedule.interval == timedelta(seconds=42)
        assert deployment.schedule.anchor_date == pendulum.parse("2040-02-02")
        assert deployment.schedule.timezone == "America/New_York"

    @pytest.mark.usefixtures("project_dir")
    async def test_interval_schedule_deployment_yaml(self, prefect_client, work_pool):
        prefect_yaml = Path("prefect.yaml")
        with prefect_yaml.open(mode="r") as f:
            deploy_config = yaml.safe_load(f)

        deploy_config["deployments"][0]["name"] = "test-name"
        deploy_config["deployments"][0]["schedule"]["interval"] = 42
        deploy_config["deployments"][0]["schedule"]["anchor_date"] = "2040-02-02"
        deploy_config["deployments"][0]["schedule"]["timezone"] = "America/Chicago"

        with prefect_yaml.open(mode="w") as f:
            yaml.safe_dump(deploy_config, f)

        result = await run_sync_in_worker_thread(
            invoke_and_assert,
            command=(
                f"deploy ./flows/hello.py:my_flow -n test-name --pool {work_pool.name}"
            ),
        )
        assert result.exit_code == 0

        deployment = await prefect_client.read_deployment_by_name(
            "An important name/test-name"
        )
        assert deployment.schedule.interval == timedelta(seconds=42)
        assert deployment.schedule.anchor_date == pendulum.parse("2040-02-02")
        assert deployment.schedule.timezone == "America/Chicago"

    @pytest.mark.usefixtures("project_dir")
    async def test_parsing_rrule_schedule_string_literal(
        self, prefect_client, work_pool
    ):
        await run_sync_in_worker_thread(
            invoke_and_assert,
            command=(
                "deploy ./flows/hello.py:my_flow -n test-name --rrule"
                " 'DTSTART:20220910T110000\nRRULE:FREQ=HOURLY;BYDAY=MO,TU,WE,TH,FR,SA;BYHOUR=9,10,11,12,13,14,15,16,17'"
                f" --pool {work_pool.name}"
            ),
            expected_code=0,
        )

        deployment = await prefect_client.read_deployment_by_name(
            "An important name/test-name"
        )
        assert (
            deployment.schedule.rrule
            == "DTSTART:20220910T110000\nRRULE:FREQ=HOURLY;BYDAY=MO,TU,WE,TH,FR,SA;BYHOUR=9,10,11,12,13,14,15,16,17"
        )

    @pytest.mark.usefixtures("project_dir")
    async def test_rrule_deployment_yaml(self, work_pool, prefect_client):
        prefect_file = Path("prefect.yaml")
        with prefect_file.open(mode="r") as f:
            deploy_config = yaml.safe_load(f)

        deploy_config["deployments"][0]["schedule"][
            "rrule"
        ] = "DTSTART:20220910T110000\nRRULE:FREQ=HOURLY;BYDAY=MO,TU,WE,TH,FR,SA;BYHOUR=9,10,11,12,13,14,15,16,17"

        with prefect_file.open(mode="w") as f:
            yaml.safe_dump(deploy_config, f)

        await run_sync_in_worker_thread(
            invoke_and_assert,
            command=(
                "deploy ./flows/hello.py:my_flow -n test-name --rrule"
                " 'DTSTART:20220910T110000\nRRULE:FREQ=HOURLY;BYDAY=MO,TU,WE,TH,FR,SA;BYHOUR=9,10,11,12,13,14,15,16,17'"
                f" --pool {work_pool.name}"
            ),
            expected_code=0,
        )

        deployment = await prefect_client.read_deployment_by_name(
            "An important name/test-name"
        )
        assert (
            deployment.schedule.rrule
            == "DTSTART:20220910T110000\nRRULE:FREQ=HOURLY;BYDAY=MO,TU,WE,TH,FR,SA;BYHOUR=9,10,11,12,13,14,15,16,17"
        )

    @pytest.mark.usefixtures("project_dir")
    async def test_can_provide_multiple_schedules_via_command(
        self, prefect_client, work_pool
    ):
        await run_sync_in_worker_thread(
            invoke_and_assert,
            command=f"deploy ./flows/hello.py:my_flow -n test-name --cron '* * * * *' --interval 42 --rrule 'FREQ=HOURLY' --pool {work_pool.name}",
            expected_code=0,
            expected_output_contains=[
                "Deployment 'An important name/test-name' successfully created"
            ],
        )

        deployment = await prefect_client.read_deployment_by_name(
            "An important name/test-name"
        )

        schedule_config = {}
        for deployment_schedule in deployment.schedules:
            schedule = deployment_schedule.schedule
            if isinstance(schedule, IntervalSchedule):
                schedule_config["interval"] = schedule.interval
            elif isinstance(schedule, CronSchedule):
                schedule_config["cron"] = schedule.cron
            elif isinstance(schedule, RRuleSchedule):
                schedule_config["rrule"] = schedule.rrule
            else:
                raise AssertionError("Unknown schedule type received")

        assert schedule_config == {
            "interval": timedelta(seconds=42),
            "cron": "* * * * *",
            "rrule": "FREQ=HOURLY",
        }

    @pytest.mark.usefixtures("project_dir")
    async def test_can_provide_multiple_schedules_via_yaml(
        self, prefect_client, work_pool
    ):
        prefect_yaml = Path("prefect.yaml")
        with prefect_yaml.open(mode="r") as f:
            deploy_config = yaml.safe_load(f)

        deploy_config["deployments"][0]["name"] = "test-name"
        deploy_config["deployments"][0]["schedules"] = [
            {"interval": 42},
            {"cron": "* * * * *"},
            {"rrule": "FREQ=HOURLY"},
        ]

        with prefect_yaml.open(mode="w") as f:
            yaml.safe_dump(deploy_config, f)

        await run_sync_in_worker_thread(
            invoke_and_assert,
            command=f"deploy ./flows/hello.py:my_flow -n test-name --pool {work_pool.name}",
            expected_code=0,
            expected_output_contains=[
                "Deployment 'An important name/test-name' successfully created"
            ],
        )

        deployment = await prefect_client.read_deployment_by_name(
            "An important name/test-name"
        )

        schedule_config = {}
        for deployment_schedule in deployment.schedules:
            schedule = deployment_schedule.schedule
            if isinstance(schedule, IntervalSchedule):
                schedule_config["interval"] = schedule.interval
            elif isinstance(schedule, CronSchedule):
                schedule_config["cron"] = schedule.cron
            elif isinstance(schedule, RRuleSchedule):
                schedule_config["rrule"] = schedule.rrule
            else:
                raise AssertionError("Unknown schedule type received")

        assert schedule_config == {
            "interval": timedelta(seconds=42),
            "cron": "* * * * *",
            "rrule": "FREQ=HOURLY",
        }

    @pytest.mark.usefixtures("project_dir")
    async def test_yaml_with_schedule_and_schedules_raises_error(self, work_pool):
        prefect_yaml = Path("prefect.yaml")
        with prefect_yaml.open(mode="r") as f:
            deploy_config = yaml.safe_load(f)

        deploy_config["deployments"][0]["name"] = "test-name"
        deploy_config["deployments"][0]["schedule"]["interval"] = 42
        deploy_config["deployments"][0]["schedules"] = [{"interval": 42}]

        with prefect_yaml.open(mode="w") as f:
            yaml.safe_dump(deploy_config, f)

        await run_sync_in_worker_thread(
            invoke_and_assert,
            command=(
                f"deploy ./flows/hello.py:my_flow -n test-name --pool {work_pool.name}"
            ),
            expected_code=1,
            expected_output_contains="Both 'schedule' and 'schedules' keys are present in the deployment configuration. Please use only use `schedules`.",
<<<<<<< HEAD
        )

    @pytest.mark.usefixtures("project_dir")
    async def test_yaml_with_schedule_prints_deprecation_warning(self, work_pool):
        prefect_yaml = Path("prefect.yaml")
        with prefect_yaml.open(mode="r") as f:
            deploy_config = yaml.safe_load(f)

        deploy_config["deployments"][0]["name"] = "test-name"
        deploy_config["deployments"][0]["schedule"]["interval"] = 42

        with prefect_yaml.open(mode="w") as f:
            yaml.safe_dump(deploy_config, f)

        await run_sync_in_worker_thread(
            invoke_and_assert,
            command=(
                f"deploy ./flows/hello.py:my_flow -n test-name --pool {work_pool.name}"
            ),
            expected_code=0,
            expected_output_contains="Defining a schedule via the `schedule` key in the deployment",
        )

    @pytest.mark.usefixtures("project_dir")
    async def test_can_provide_multiple_schedules_of_the_same_type_via_command(
        self, prefect_client, work_pool
    ):
        await run_sync_in_worker_thread(
            invoke_and_assert,
            command=f"deploy ./flows/hello.py:my_flow -n test-name --cron '* * * * *' --cron '0 * * * *' --pool {work_pool.name}",
            expected_code=0,
            expected_output_contains=[
                "Deployment 'An important name/test-name' successfully created"
            ],
        )

        deployment = await prefect_client.read_deployment_by_name(
            "An important name/test-name"
        )

=======
        )

    @pytest.mark.usefixtures("project_dir")
    async def test_yaml_with_schedule_prints_deprecation_warning(self, work_pool):
        prefect_yaml = Path("prefect.yaml")
        with prefect_yaml.open(mode="r") as f:
            deploy_config = yaml.safe_load(f)

        deploy_config["deployments"][0]["name"] = "test-name"
        deploy_config["deployments"][0]["schedule"]["interval"] = 42

        with prefect_yaml.open(mode="w") as f:
            yaml.safe_dump(deploy_config, f)

        await run_sync_in_worker_thread(
            invoke_and_assert,
            command=(
                f"deploy ./flows/hello.py:my_flow -n test-name --pool {work_pool.name}"
            ),
            expected_code=0,
            expected_output_contains="Defining a schedule via the `schedule` key in the deployment",
        )

    @pytest.mark.usefixtures("project_dir")
    async def test_can_provide_multiple_schedules_of_the_same_type_via_command(
        self, prefect_client, work_pool
    ):
        await run_sync_in_worker_thread(
            invoke_and_assert,
            command=f"deploy ./flows/hello.py:my_flow -n test-name --cron '* * * * *' --cron '0 * * * *' --pool {work_pool.name}",
            expected_code=0,
            expected_output_contains=[
                "Deployment 'An important name/test-name' successfully created"
            ],
        )

        deployment = await prefect_client.read_deployment_by_name(
            "An important name/test-name"
        )

>>>>>>> 224fe561
        schedules = set()
        for deployment_schedule in deployment.schedules:
            schedule = deployment_schedule.schedule
            assert isinstance(schedule, CronSchedule)
            schedules.add(schedule.cron)

        assert schedules == {
            "* * * * *",
            "0 * * * *",
        }

    @pytest.mark.usefixtures("interactive_console", "project_dir")
    async def test_deploy_interval_schedule_interactive(
        self, prefect_client, work_pool
    ):
        await run_sync_in_worker_thread(
            invoke_and_assert,
            command=(
                f"deploy ./flows/hello.py:my_flow -n test-name --pool {work_pool.name}"
            ),
            user_input=(
                # Confirm schedule creation
                readchar.key.ENTER
                # Select interval schedule
                + readchar.key.ENTER
                # Enter invalid interval
                + "bad interval"
                + readchar.key.ENTER
                # Enter another invalid interval
                + "0"
                + readchar.key.ENTER
                # Enter valid interval
                + "42"
                + readchar.key.ENTER
                # accept schedule being active
                + readchar.key.ENTER
                # decline adding another schedule
                + readchar.key.ENTER
                # decline save
                + "n"
                + readchar.key.ENTER
            ),
            expected_code=0,
            expected_output_contains=[
                "? Seconds between scheduled runs",
                "Please enter a valid interval denoted in seconds",
                "Interval must be greater than 0",
            ],
        )

        deployment = await prefect_client.read_deployment_by_name(
            "An important name/test-name"
        )
        assert deployment.schedules[0].schedule.interval == timedelta(seconds=42)

    @pytest.mark.usefixtures("interactive_console", "project_dir")
    async def test_deploy_cron_schedule_interactive(self, prefect_client, work_pool):
        await run_sync_in_worker_thread(
            invoke_and_assert,
            command=(
                f"deploy ./flows/hello.py:my_flow -n test-name --pool {work_pool.name}"
            ),
            user_input=(
                # Confirm schedule creation
                readchar.key.ENTER
                # Select cron schedule
                + readchar.key.DOWN
                + readchar.key.ENTER
                # Enter invalid cron string
                + "bad cron string"
                + readchar.key.ENTER
                # Enter cron
                + "* * * * *"
                + readchar.key.ENTER
                # Enter invalid timezone
                + "bad timezone"
                + readchar.key.ENTER
                # Select default timezone
                + readchar.key.ENTER
                # accept schedule being active
                + readchar.key.ENTER
                # decline adding another schedule
                + readchar.key.ENTER
                # decline save
                + "n"
                + readchar.key.ENTER
            ),
            expected_code=0,
            expected_output_contains=[
                "? Cron string",
                "Please enter a valid cron string",
                "? Timezone",
                "Please enter a valid timezone",
            ],
        )

        deployment = await prefect_client.read_deployment_by_name(
            "An important name/test-name"
        )
        assert deployment.schedules[0].schedule.cron == "* * * * *"

    @pytest.mark.usefixtures("interactive_console", "project_dir")
    async def test_deploy_rrule_schedule_interactive(self, prefect_client, work_pool):
        await run_sync_in_worker_thread(
            invoke_and_assert,
            command=(
                f"deploy ./flows/hello.py:my_flow -n test-name --pool {work_pool.name}"
            ),
            user_input=(
                # Confirm schedule creation
                readchar.key.ENTER
                # Select rrule schedule
                + readchar.key.DOWN
                + readchar.key.DOWN
                + readchar.key.ENTER
                # Enter invalid rrule string
                + "bad rrule string"
                + readchar.key.ENTER
                # Enter valid rrule string
                + "FREQ=WEEKLY;BYDAY=MO,WE,FR;UNTIL=20240730T040000Z"
                + readchar.key.ENTER
                # Enter invalid timezone
                + "bad timezone"
                + readchar.key.ENTER
                # Select default timezone
                + readchar.key.ENTER
                # accept schedule being active
                + readchar.key.ENTER
                # decline adding another schedule
                + readchar.key.ENTER
                # decline save
                + "n"
                + readchar.key.ENTER
            ),
            expected_code=0,
        )

        deployment = await prefect_client.read_deployment_by_name(
            "An important name/test-name"
        )
        assert (
            deployment.schedules[0].schedule.rrule
            == "FREQ=WEEKLY;BYDAY=MO,WE,FR;UNTIL=20240730T040000Z"
        )

    @pytest.mark.usefixtures("interactive_console", "project_dir")
    async def test_deploy_no_schedule_interactive(self, prefect_client, work_pool):
        await run_sync_in_worker_thread(
            invoke_and_assert,
            command=(
                f"deploy ./flows/hello.py:my_flow -n test-name --pool {work_pool.name}"
            ),
            user_input=(
                # Decline schedule creation
                "n"
                + readchar.key.ENTER
                # Decline remote storage
                + "n"
                + readchar.key.ENTER
                # Decline save
                + "n"
                + readchar.key.ENTER
            ),
            expected_code=0,
        )

        deployment = await prefect_client.read_deployment_by_name(
            "An important name/test-name"
        )
        assert deployment.schedule is None

    @pytest.mark.usefixtures("interactive_console", "project_dir")
    async def test_deploy_no_schedule_interactive_with_ci_flag(
        self, prefect_client, work_pool
    ):
        await run_sync_in_worker_thread(
            invoke_and_assert,
            command=(
                "deploy ./flows/hello.py:my_flow -n test-name --pool"
                f" {work_pool.name} --ci"
            ),
            expected_code=0,
            expected_output_contains=(
                "The `--ci` flag has been deprecated. It will not be available after"
                " Dec 2023. Please use the global `--no-prompt` flag instead: `prefect"
                " --no-prompt deploy`."
            ),
        )

        deployment = await prefect_client.read_deployment_by_name(
            "An important name/test-name"
        )
        assert deployment.schedule is None

    @pytest.mark.usefixtures("project_dir")
    async def test_deploy_with_inactive_schedule(self, work_pool, prefect_client):
        prefect_file = Path("prefect.yaml")
        with prefect_file.open(mode="r") as f:
            deploy_config = yaml.safe_load(f)

        deploy_config["deployments"][0]["name"] = "test-name"
        deploy_config["deployments"][0]["schedule"]["cron"] = "0 4 * * *"
        deploy_config["deployments"][0]["schedule"]["timezone"] = "America/Chicago"
        deploy_config["deployments"][0]["schedule"]["active"] = False

        with prefect_file.open(mode="w") as f:
            yaml.safe_dump(deploy_config, f)

        result = await run_sync_in_worker_thread(
            invoke_and_assert,
            command=(
                f"deploy ./flows/hello.py:my_flow -n test-name --pool {work_pool.name}"
            ),
        )
        assert result.exit_code == 0

        deployment = await prefect_client.read_deployment_by_name(
            "An important name/test-name"
        )

        deployment_schedule = deployment.schedules[0]
        assert deployment_schedule.active is False
        assert deployment_schedule.schedule.cron == "0 4 * * *"
        assert deployment_schedule.schedule.timezone == "America/Chicago"


class TestMultiDeploy:
    @pytest.mark.usefixtures("project_dir")
    async def test_deploy_all(self, prefect_client, work_pool):
        prefect_file = Path("prefect.yaml")
        with prefect_file.open(mode="r") as f:
            contents = yaml.safe_load(f)

        # Create multiple deployments
        contents["deployments"] = [
            {
                "entrypoint": "./flows/hello.py:my_flow",
                "name": "test-name-1",
                "work_pool": {"name": work_pool.name},
            },
            {
                "entrypoint": "./flows/hello.py:my_flow",
                "name": "test-name-2",
                "work_pool": {"name": work_pool.name},
            },
        ]

        with prefect_file.open(mode="w") as f:
            yaml.safe_dump(contents, f)
        # Deploy all
        await run_sync_in_worker_thread(
            invoke_and_assert,
            command="deploy --all",
            expected_code=0,
            expected_output_contains=[
                "An important name/test-name-1",
                "An important name/test-name-2",
            ],
            expected_output_does_not_contain=[
                "You have passed options to the deploy command, but you are"
                " creating or updating multiple deployments. These options"
                " will be ignored."
            ],
        )

        # Check if deployments were created correctly
        deployment1 = await prefect_client.read_deployment_by_name(
            "An important name/test-name-1"
        )
        deployment2 = await prefect_client.read_deployment_by_name(
            "An important name/test-name-2"
        )

        assert deployment1.name == "test-name-1"
        assert deployment1.work_pool_name == work_pool.name
        assert deployment2.name == "test-name-2"
        assert deployment2.work_pool_name == work_pool.name

    @pytest.mark.usefixtures("project_dir")
    async def test_deploy_all_schedules_remain_inactive(
        self, prefect_client, work_pool
    ):
        prefect_file = Path("prefect.yaml")
        with prefect_file.open(mode="r") as f:
            contents = yaml.safe_load(f)

        contents["deployments"] = [
            {
                "entrypoint": "./flows/hello.py:my_flow",
                "name": "test-name-1",
                "schedule": {"interval": 60.0, "active": True},
                "work_pool": {"name": work_pool.name},
            },
            {
                "entrypoint": "./flows/hello.py:my_flow",
                "name": "test-name-2",
                "schedule": {"interval": 60.0, "active": False},
                "work_pool": {"name": work_pool.name},
            },
        ]

        with prefect_file.open(mode="w") as f:
            yaml.safe_dump(contents, f)

        await run_sync_in_worker_thread(
            invoke_and_assert,
            command="deploy --all",
            expected_code=0,
            expected_output_contains=[
                "An important name/test-name-1",
                "An important name/test-name-2",
            ],
            expected_output_does_not_contain=[
                "You have passed options to the deploy command, but you are"
                " creating or updating multiple deployments. These options"
                " will be ignored."
            ],
        )

        deployment1 = await prefect_client.read_deployment_by_name(
            "An important name/test-name-1"
        )
        deployment2 = await prefect_client.read_deployment_by_name(
            "An important name/test-name-2"
        )

        assert deployment1.name == "test-name-1"
        assert deployment1.schedules[0].active is True
        assert deployment2.name == "test-name-2"
        assert deployment2.schedules[0].active is False

    async def test_deploy_selected_deployments(
        self, project_dir, prefect_client, work_pool
    ):
        prefect_file = Path("prefect.yaml")
        with prefect_file.open(mode="r") as f:
            contents = yaml.safe_load(f)

        contents["deployments"] = [
            {
                "entrypoint": "./flows/hello.py:my_flow",
                "name": "test-name-1",
                "work_pool": {"name": work_pool.name},
                "enforce_parameter_schema": True,
            },
            {
                "entrypoint": "./flows/hello.py:my_flow",
                "name": "test-name-2",
                "work_pool": {"name": work_pool.name},
            },
            {
                "entrypoint": "./flows/hello.py:my_flow",
                "name": "test-name-3",
                "work_pool": {"name": work_pool.name},
            },
        ]

        with prefect_file.open(mode="w") as f:
            yaml.safe_dump(contents, f)

        # Deploy only two deployments by name
        await run_sync_in_worker_thread(
            invoke_and_assert,
            command="deploy --name test-name-1 --name test-name-2",
            expected_code=0,
            expected_output_contains=[
                (
                    "Deployment 'An important name/test-name-1' successfully created"
                    " with id"
                ),
                (
                    "Deployment 'An important name/test-name-2' successfully created"
                    " with id"
                ),
            ],
            expected_output_does_not_contain=[
                (
                    "Deployment 'An important name/test-name-3' successfully created"
                    " with id"
                ),
                (
                    "You have passed options to the deploy command, but you are"
                    " creating or updating multiple deployments. These options"
                    " will be ignored."
                ),
            ],
        )

        # Check if the two deployments were created correctly
        deployment1 = await prefect_client.read_deployment_by_name(
            "An important name/test-name-1"
        )
        deployment2 = await prefect_client.read_deployment_by_name(
            "An important name/test-name-2"
        )

        assert deployment1.name == "test-name-1"
        assert deployment1.work_pool_name == work_pool.name
        assert deployment1.enforce_parameter_schema is True
        assert deployment2.name == "test-name-2"
        assert deployment2.work_pool_name == work_pool.name
        assert deployment2.enforce_parameter_schema is False

        # Check if the third deployment was not created
        with pytest.raises(ObjectNotFound):
            await prefect_client.read_deployment_by_name(
                "An important name/test-name-3"
            )

    async def test_deploy_single_with_cron_schedule(
        self, project_dir, prefect_client, work_pool
    ):
        prefect_file = Path("prefect.yaml")
        with prefect_file.open(mode="r") as f:
            contents = yaml.safe_load(f)

        # Create multiple deployments
        contents["deployments"] = [
            {
                "entrypoint": "./flows/hello.py:my_flow",
                "name": "test-name-1",
                "work_pool": {"name": work_pool.name},
            },
            {
                "entrypoint": "./flows/hello.py:my_flow",
                "name": "test-name-2",
                "work_pool": {"name": work_pool.name},
            },
        ]

        with prefect_file.open(mode="w") as f:
            yaml.safe_dump(contents, f)
        # Deploy a single deployment with a cron schedule
        cron_schedule = "0 * * * *"
        await run_sync_in_worker_thread(
            invoke_and_assert,
            command=f"deploy --name test-name-1 --cron '{cron_schedule}'",
            expected_code=0,
            expected_output_contains=[
                (
                    "Deployment 'An important name/test-name-1' successfully created"
                    " with id"
                ),
            ],
        )

        # Check if the deployment was created correctly
        deployment = await prefect_client.read_deployment_by_name(
            "An important name/test-name-1"
        )

        assert deployment.name == "test-name-1"
        assert deployment.work_pool_name == work_pool.name
        assert deployment.schedule == CronSchedule(cron="0 * * * *")

        # Check if the second deployment was not created
        with pytest.raises(ObjectNotFound):
            await prefect_client.read_deployment_by_name(
                "An important name/test-name-2"
            )

    @pytest.mark.parametrize(
        "deployment_selector_options", ["--all", "-n test-name-1 -n test-name-2"]
    )
    async def test_deploy_multiple_with_cli_options(
        self, project_dir, prefect_client, work_pool, deployment_selector_options
    ):
        prefect_file = Path("prefect.yaml")
        with prefect_file.open(mode="r") as f:
            contents = yaml.safe_load(f)

        # Create multiple deployments
        contents["deployments"] = [
            {
                "entrypoint": "./flows/hello.py:my_flow",
                "name": "test-name-1",
                "work_pool": {"name": work_pool.name},
            },
            {
                "entrypoint": "./flows/hello.py:my_flow",
                "name": "test-name-2",
                "work_pool": {"name": work_pool.name},
            },
        ]

        with prefect_file.open(mode="w") as f:
            yaml.safe_dump(contents, f)

        # Deploy multiple deployments with CLI options
        await run_sync_in_worker_thread(
            invoke_and_assert,
            command=f"deploy {deployment_selector_options} --cron '0 * * * *'",
            expected_code=0,
            expected_output_contains=[
                "An important name/test-name-1",
                "An important name/test-name-2",
                (
                    "You have passed options to the deploy command, but you are"
                    " creating or updating multiple deployments. These options will be"
                    " ignored."
                ),
            ],
        )

        # Check if deployments were created correctly and without the provided CLI options
        deployment1 = await prefect_client.read_deployment_by_name(
            "An important name/test-name-1"
        )
        deployment2 = await prefect_client.read_deployment_by_name(
            "An important name/test-name-2"
        )

        assert deployment1.name == "test-name-1"
        assert deployment1.work_pool_name == work_pool.name
        assert deployment1.schedule is None

        assert deployment2.name == "test-name-2"
        assert deployment2.work_pool_name == work_pool.name
        assert deployment2.schedule is None

    async def test_deploy_with_cli_option_name(
        self, project_dir, prefect_client, work_pool
    ):
        prefect_file = Path("prefect.yaml")
        with prefect_file.open(mode="r") as f:
            contents = yaml.safe_load(f)

        contents["deployments"] = [
            {
                "entrypoint": "./flows/hello.py:my_flow",
                "name": "test-name-1",
                "work_pool": {"name": work_pool.name},
            }
        ]

        with prefect_file.open(mode="w") as f:
            yaml.safe_dump(contents, f)
        await run_sync_in_worker_thread(
            invoke_and_assert,
            command=(
                "deploy --name from-cli-name --pool"
                f" {work_pool.name} ./flows/hello.py:my_flow"
            ),
            expected_code=0,
            expected_output_contains=[
                "Deployment 'An important name/from-cli-name' successfully created"
                " with id"
            ],
        )

        # Check name from deployment.yaml was not used
        with pytest.raises(ObjectNotFound):
            await prefect_client.read_deployment_by_name(
                "An important name/test-name-1"
            )

        deployment = await prefect_client.read_deployment_by_name(
            "An important name/from-cli-name"
        )
        deployment.name = "from-cli-name"

    @pytest.mark.usefixtures("project_dir")
    async def test_deploy_without_name_in_prefect_yaml(self, prefect_client, work_pool):
        prefect_file = Path("prefect.yaml")
        with prefect_file.open(mode="r") as f:
            contents = yaml.safe_load(f)

        # Create multiple deployments
        contents["deployments"] = [
            {
                "entrypoint": "./flows/hello.py:my_flow",
                "name": "test-name-1",
                "work_pool": {"name": work_pool.name},
                "schedule": {"interval": 3600},
            },
            {
                "entrypoint": "./flows/hello.py:my_flow",
                # Missing name
                "work_pool": {"name": work_pool.name},
                "schedule": {"interval": 3600},
            },
        ]

        with prefect_file.open(mode="w") as f:
            yaml.safe_dump(contents, f)

        # Attempt to deploy all
        await run_sync_in_worker_thread(
            invoke_and_assert,
            command="deploy --all",
            expected_code=0,
            expected_output_contains=["Discovered unnamed deployment. Skipping..."],
        )

        with pytest.raises(ObjectNotFound):
            await prefect_client.read_deployment_by_name(
                "An important name/test-name-2"
            )

    @pytest.mark.usefixtures("interactive_console", "project_dir")
    async def test_deploy_without_name_in_prefect_yaml_interactive(
        self, prefect_client, work_pool
    ):
        prefect_file = Path("prefect.yaml")
        with prefect_file.open(mode="r") as f:
            contents = yaml.safe_load(f)

        # Create multiple deployments
        contents["deployments"] = [
            {
                "entrypoint": "./flows/hello.py:my_flow",
                "name": "test-name-1",
                "work_pool": {"name": work_pool.name},
                "schedule": {"interval": 3600},
            },
            {
                "entrypoint": "./flows/hello.py:my_flow",
                # Missing name
                "work_pool": {"name": work_pool.name},
                "schedule": {"interval": 3600},
            },
        ]

        with prefect_file.open(mode="w") as f:
            yaml.safe_dump(contents, f)

        # Attempt to deploy all
        await run_sync_in_worker_thread(
            invoke_and_assert,
            command="deploy --all",
            expected_code=0,
            user_input=(
                # reject saving configuration
                "n"
                + readchar.key.ENTER
                # accept naming deployment
                + "y"
                + readchar.key.ENTER
                # enter deployment name
                + "test-name-2"
                + readchar.key.ENTER
                # decline remote storage
                + "n"
                + readchar.key.ENTER
                # reject saving configuration
                + "n"
                + readchar.key.ENTER
            ),
            expected_output_contains=[
                "Discovered unnamed deployment.",
                "Would you like to give this deployment a name and deploy it?",
                "Deployment name",
            ],
        )

        assert await prefect_client.read_deployment_by_name(
            "An important name/test-name-2"
        )

    @pytest.mark.usefixtures("interactive_console", "project_dir")
    async def test_deploy_without_name_in_prefect_yaml_interactive_user_skips(
        self, prefect_client: PrefectClient, work_pool
    ):
        prefect_file = Path("prefect.yaml")
        with prefect_file.open(mode="r") as f:
            contents = yaml.safe_load(f)

        # Create multiple deployments
        contents["deployments"] = [
            {
                "entrypoint": "./flows/hello.py:my_flow",
                "name": "test-name-1",
                "work_pool": {"name": work_pool.name},
                "schedule": {"interval": 3600},
            },
            {
                "entrypoint": "./flows/hello.py:my_flow",
                # Missing name
                "work_pool": {"name": work_pool.name},
                "schedule": {"interval": 3600},
            },
        ]

        with prefect_file.open(mode="w") as f:
            yaml.safe_dump(contents, f)

        # Attempt to deploy all
        await run_sync_in_worker_thread(
            invoke_and_assert,
            command="deploy --all",
            expected_code=0,
            user_input=(
                # decline remote storage
                "n"
                + readchar.key.ENTER
                # reject saving configuration
                + "n"
                + readchar.key.ENTER
                # reject naming deployment
                + "n"
                + readchar.key.ENTER
            ),
            expected_output_contains=[
                "Discovered unnamed deployment.",
                "Would you like to give this deployment a name and deploy it?",
                "Skipping unnamed deployment.",
            ],
        )

        assert len(await prefect_client.read_deployments()) == 1

    async def test_deploy_with_name_not_in_prefect_yaml(
        self, project_dir, prefect_client, work_pool
    ):
        prefect_file = Path("prefect.yaml")
        with prefect_file.open(mode="r") as f:
            contents = yaml.safe_load(f)

        contents["deployments"] = [
            {
                "entrypoint": "./flows/hello.py:my_flow",
                "name": "test-name-1",
                "work_pool": {"name": work_pool.name},
            },
            {
                "entrypoint": "./flows/hello.py:my_flow",
                "name": "test-name-2",
                "work_pool": {"name": work_pool.name},
            },
        ]

        with prefect_file.open(mode="w") as f:
            yaml.safe_dump(contents, f)

        # Attempt to deploy all
        await run_sync_in_worker_thread(
            invoke_and_assert,
            command="deploy -n test-name-2 -n test-name-3",
            expected_code=0,
            expected_output_contains=[
                (
                    "The following deployment(s) could not be found and will not be"
                    " deployed: test-name-3"
                ),
            ],
        )

        deployment = await prefect_client.read_deployment_by_name(
            "An important name/test-name-2"
        )
        assert deployment.name == "test-name-2"
        assert deployment.work_pool_name == work_pool.name

        with pytest.raises(ObjectNotFound):
            await prefect_client.read_deployment_by_name(
                "An important name/test-name-3"
            )

    async def test_deploy_with_single_deployment_with_name_in_file(
        self, project_dir, prefect_client, work_pool
    ):
        prefect_file = Path("prefect.yaml")
        with prefect_file.open(mode="r") as f:
            contents = yaml.safe_load(f)

        contents["deployments"] = [
            {
                "entrypoint": "./flows/hello.py:my_flow",
                "name": "test-name-1",
                "work_pool": {"name": work_pool.name},
            }
        ]

        with prefect_file.open(mode="w") as f:
            yaml.safe_dump(contents, f)
        # Deploy the deployment with a name
        await run_sync_in_worker_thread(
            invoke_and_assert,
            command="deploy -n test-name-1",
            expected_code=0,
            expected_output_contains=[
                "An important name/test-name-1",
            ],
        )

        # Check if the deployment was created correctly
        deployment = await prefect_client.read_deployment_by_name(
            "An important name/test-name-1"
        )
        assert deployment.name == "test-name-1"
        assert deployment.work_pool_name == work_pool.name

    async def test_deploy_errors_with_empty_deployments_list_and_no_cli_options(
        self, project_dir
    ):
        prefect_file = Path("prefect.yaml")
        with prefect_file.open(mode="r") as f:
            contents = yaml.safe_load(f)

        contents["deployments"] = []

        with prefect_file.open(mode="w") as f:
            yaml.safe_dump(contents, f)

        # Deploy the deployment with a name
        await run_sync_in_worker_thread(
            invoke_and_assert,
            command="deploy",
            expected_code=1,
            expected_output_contains=[
                "An entrypoint must be provided:",
            ],
        )

    async def test_deploy_single_allows_options_override(
        self, project_dir, prefect_client, work_pool
    ):
        prefect_file = Path("prefect.yaml")
        with prefect_file.open(mode="r") as f:
            contents = yaml.safe_load(f)

        contents["deployments"] = [
            {
                "name": "test-name-1",
            }
        ]

        with prefect_file.open(mode="w") as f:
            yaml.safe_dump(contents, f)

        # Deploy the deployment with a name
        await run_sync_in_worker_thread(
            invoke_and_assert,
            command=(
                "deploy ./flows/hello.py:my_flow -n test-name -p"
                f" {work_pool.name} --version 1.0.0 -v env=prod -t foo-bar"
            ),
            expected_code=0,
            expected_output_contains=[
                "Deployment 'An important name/test-name' successfully created with id"
            ],
        )

        deployment = await prefect_client.read_deployment_by_name(
            "An important name/test-name"
        )
        assert deployment.name == "test-name"
        assert deployment.work_pool_name == work_pool.name
        assert deployment.version == "1.0.0"
        assert deployment.tags == ["foo-bar"]
        assert deployment.infra_overrides == {"env": "prod"}

    async def test_deploy_single_deployment_with_name_in_cli(
        self, project_dir, prefect_client, work_pool
    ):
        prefect_file = Path("prefect.yaml")
        with prefect_file.open(mode="r") as f:
            contents = yaml.safe_load(f)

        contents["deployments"] = [
            {
                "name": "test-name-1",
                "entrypoint": "./flows/hello.py:my_flow",
                "work_pool": {"name": work_pool.name},
            },
            {
                "name": "test-name-2",
                "entrypoint": "./flows/hello.py:my_flow",
                "work_pool": {"name": work_pool.name},
            },
        ]

        with prefect_file.open(mode="w") as f:
            yaml.safe_dump(contents, f)

        # Deploy the deployment with a name
        await run_sync_in_worker_thread(
            invoke_and_assert,
            command="deploy -n test-name-1",
            expected_code=0,
            expected_output_contains=[
                "An important name/test-name-1",
            ],
        )

        # Check if the deployment was created correctly
        deployment = await prefect_client.read_deployment_by_name(
            "An important name/test-name-1"
        )
        assert deployment.name == "test-name-1"
        assert deployment.work_pool_name == work_pool.name

    @pytest.mark.parametrize(
        "deploy_names",
        [
            ("my-flow/test-name-1", "test-name-3"),
            ("my-flow/test-name-1", "my-flow/test-name-3"),
            ("test-name-1", "my-flow/test-name-3"),
            ("test-name-1", "test-name-3"),
        ],
    )
    async def test_deploy_existing_deployment_and_nonexistent_deployment_deploys_former(
        self, deploy_names, project_dir, prefect_client, work_pool
    ):
        prefect_file = Path("prefect.yaml")
        with prefect_file.open(mode="r") as f:
            contents = yaml.safe_load(f)

        contents["deployments"] = [
            {
                "name": "test-name-1",
                "entrypoint": "./flows/hello.py:my_flow",
                "work_pool": {"name": work_pool.name},
            },
            {
                "name": "test-name-2",
                "entrypoint": "./flows/hello.py:my_flow",
                "work_pool": {"name": work_pool.name},
            },
        ]

        with prefect_file.open(mode="w") as f:
            yaml.safe_dump(contents, f)

        # Deploy the deployment with a name
        deploy_command = f"deploy -n '{deploy_names[0]}' -n '{deploy_names[1]}'"
        await run_sync_in_worker_thread(
            invoke_and_assert,
            command=deploy_command,
            expected_code=0,
            expected_output_contains=[
                (
                    "The following deployment(s) could not be found and will not be"
                    f" deployed: {deploy_names[1].split('/')[-1]}"
                ),
                "An important name/test-name-1",
            ],
            expected_output_does_not_contain=[
                "An important name/test-name-3",
            ],
        )

        # Check if the deployment was created correctly
        deployment = await prefect_client.read_deployment_by_name(
            "An important name/test-name-1"
        )
        assert deployment.name == "test-name-1"
        assert deployment.work_pool_name == work_pool.name

        with pytest.raises(ObjectNotFound):
            await prefect_client.read_deployment_by_name(
                "An important name/test-name-3"
            )


class TestDeployPattern:
    @pytest.mark.parametrize(
        "deploy_name",
        [
            ("my-flow/test-name-*", "my-flow-test-name-2"),
            ("my-f*/test-name-1", "my-f*/test-name-2"),
            "*-name-*",
            ("my-*ow/test-name-1", "test-*-2"),
            ("*-flow/*-name-1", "*-name-2"),
            "my-flow/t*",
            ("*/test-name-1", "*/test-name-2"),
            "*/t*",
        ],
    )
    async def test_pattern_deploy_multiple_existing_deployments(
        self, deploy_name, project_dir, prefect_client, work_pool
    ):
        prefect_file = Path("prefect.yaml")
        with prefect_file.open(mode="r") as f:
            contents = yaml.safe_load(f)

        contents["deployments"] = [
            {
                "name": "test-name-1",
                "entrypoint": "./flows/hello.py:my_flow",
                "work_pool": {"name": work_pool.name},
            },
            {
                "name": "test-name-2",
                "entrypoint": "./flows/hello.py:my_flow",
                "work_pool": {"name": work_pool.name},
            },
            {
                "name": "dont-deploy-me",
                "entrypoint": "./flows/hello.py:my_flow",
                "work_pool": {"name": work_pool.name},
            },
        ]

        with prefect_file.open(mode="w") as f:
            yaml.safe_dump(contents, f)

        if isinstance(deploy_name, tuple):
            deploy_command = "deploy " + " ".join(
                [f"-n '{name}'" for name in deploy_name]
            )
        else:
            deploy_command = f"deploy -n '{deploy_name}'"

        await run_sync_in_worker_thread(
            invoke_and_assert,
            command=deploy_command,
            expected_code=0,
            expected_output_contains=[
                "Deploying flows with selected deployment configurations...",
                "An important name/test-name-1",
                "An important name/test-name-2",
            ],
            expected_output_does_not_contain=[
                "An important name/dont-deploy-me",
            ],
        )

        # Check if the deployment was created correctly
        deployment1 = await prefect_client.read_deployment_by_name(
            "An important name/test-name-1"
        )
        assert deployment1.name == "test-name-1"
        assert deployment1.work_pool_name == work_pool.name

        deployment2 = await prefect_client.read_deployment_by_name(
            "An important name/test-name-2"
        )
        assert deployment2.name == "test-name-2"
        assert deployment2.work_pool_name == work_pool.name

        with pytest.raises(ObjectNotFound):
            await prefect_client.read_deployment_by_name(
                "An important name/dont-deploy-me"
            )

    @pytest.mark.parametrize(
        "deploy_name",
        [
            "*/nonexistent-deployment-name",
            "my-f*/nonexistent-deployment-name",
            "nonexistent-deployment-name",
            "nonexistent-*-name",
            "nonexistent-flow/*",
            "nonexistent-*/nonexistent-*",
        ],
    )
    async def test_pattern_deploy_nonexistent_deployments_no_existing_deployments(
        self, deploy_name, project_dir, prefect_client, work_pool
    ):
        await run_sync_in_worker_thread(
            invoke_and_assert,
            command=f"deploy -n '{deploy_name}'",
            expected_code=1,
            expected_output_contains=[
                "An entrypoint must be provided",
            ],
        )

    @pytest.mark.parametrize(
        "deploy_name",
        [
            "*/nonexistent-deployment-name",
            "my-f*/nonexistent-deployment-name",
            "nonexistent-*-name",
            "nonexistent-flow/*",
            "nonexistent-*/nonexistent-*",
        ],
    )
    async def test_pattern_deploy_nonexistent_deployments_with_existing_deployments(
        self, deploy_name, project_dir, prefect_client, work_pool
    ):
        prefect_file = Path("prefect.yaml")
        with prefect_file.open(mode="r") as f:
            contents = yaml.safe_load(f)

        contents["deployments"] = [
            {
                "name": "test-name-1",
                "entrypoint": "./flows/hello.py:my_flow",
                "work_pool": {"name": work_pool.name},
            },
            {
                "name": "test-name-2",
                "entrypoint": "./flows/hello.py:my_flow",
                "work_pool": {"name": work_pool.name},
            },
        ]

        with prefect_file.open(mode="w") as f:
            yaml.safe_dump(contents, f)

        await run_sync_in_worker_thread(
            invoke_and_assert,
            command=f"deploy -n '{deploy_name}'",
            expected_code=1,
            expected_output_contains=[
                (
                    "Discovered one or more deployment configurations, but no name was"
                    " given. Please specify the name of at least one deployment to"
                    " create or update."
                ),
            ],
            expected_output_does_not_contain=[
                "An important name/test-name-1",
                "An important name/test-name-2",
            ],
        )

        # Check if the deployments were not created
        with pytest.raises(ObjectNotFound):
            await prefect_client.read_deployment_by_name(
                "An important name/test-name-1"
            )

        with pytest.raises(ObjectNotFound):
            await prefect_client.read_deployment_by_name(
                "An important name/test-name-2"
            )

    @pytest.mark.parametrize(
        "deploy_name",
        [
            ("my-flow/test-name-*", "nonexistent-deployment"),
            ("my-f*/test-name-1", "my-f*/test-name-2", "my-f*/nonexistent-deployment"),
            ("*-name-4", "*-name-*"),
            ("my-flow/t*", "nonexistent-flow/*"),
        ],
    )
    async def test_pattern_deploy_one_existing_deployment_one_nonexistent_deployment(
        self, project_dir, prefect_client, work_pool, deploy_name
    ):
        prefect_file = Path("prefect.yaml")
        with prefect_file.open(mode="r") as f:
            contents = yaml.safe_load(f)

        contents["deployments"] = [
            {
                "name": "test-name-1",
                "entrypoint": "./flows/hello.py:my_flow",
                "work_pool": {"name": work_pool.name},
            },
            {
                "name": "test-name-2",
                "entrypoint": "./flows/hello.py:my_flow",
                "work_pool": {"name": work_pool.name},
            },
            {
                "name": "dont-deploy-me",
                "entrypoint": "./flows/hello.py:my_flow",
            },
        ]

        with prefect_file.open(mode="w") as f:
            yaml.safe_dump(contents, f)

        if isinstance(deploy_name, tuple):
            deploy_command = "deploy " + " ".join(
                [f"-n '{name}'" for name in deploy_name]
            )
        else:
            deploy_command = f"deploy -n '{deploy_name}'"

        await run_sync_in_worker_thread(
            invoke_and_assert,
            command=deploy_command,
            expected_code=0,
            expected_output_contains=[
                "Deploying flows with selected deployment configurations...",
                "An important name/test-name-1",
                "An important name/test-name-2",
            ],
            expected_output_does_not_contain=[
                (
                    "Discovered one or more deployment configurations, but no name was"
                    " given. Please specify the name of at least one deployment to"
                    " create or update."
                ),
                "An important name/dont-deploy-me",
            ],
        )

        # Check if the deployment was created correctly
        deployment1 = await prefect_client.read_deployment_by_name(
            "An important name/test-name-1"
        )
        assert deployment1.name == "test-name-1"
        assert deployment1.work_pool_name == work_pool.name

        deployment2 = await prefect_client.read_deployment_by_name(
            "An important name/test-name-2"
        )
        assert deployment2.name == "test-name-2"

        with pytest.raises(ObjectNotFound):
            await prefect_client.read_deployment_by_name(
                "An important name/dont-deploy-me"
            )

    @pytest.mark.parametrize(
        "deploy_names",
        [
            ("my-flow/test-name-3", "test-name-4"),
            ("test-name-3", "my-flow/test-name-4"),
            ("test-name-3", "test-name-4"),
            ("my-flow/test-name-3", "my-flow/test-name-4"),
        ],
    )
    @pytest.mark.usefixtures("project_dir")
    async def test_deploy_multiple_nonexistent_deployments_raises(
        self, deploy_names, work_pool, prefect_client
    ):
        prefect_file = Path("prefect.yaml")
        with prefect_file.open(mode="r") as f:
            contents = yaml.safe_load(f)

        contents["deployments"] = [
            {
                "name": "test-name-1",
                "entrypoint": "./flows/hello.py:my_flow",
                "work_pool": {"name": work_pool.name},
            },
            {
                "name": "test-name-2",
                "entrypoint": "./flows/hello.py:my_flow",
                "work_pool": {"name": work_pool.name},
            },
        ]

        with prefect_file.open(mode="w") as f:
            yaml.safe_dump(contents, f)

        # Deploy the deployment with a name
        deploy_command = f"deploy -n '{deploy_names[0]}' -n '{deploy_names[1]}'"
        await run_sync_in_worker_thread(
            invoke_and_assert,
            command=deploy_command,
            expected_code=1,
            expected_output_contains=[
                (
                    "The following deployment(s) could not be found and will not be"
                    f" deployed: {deploy_names[0].split('/')[-1]},"
                    f" {deploy_names[1].split('/')[-1]}"
                ),
                (
                    "Could not find any deployment configurations with the given"
                    f" name(s): {deploy_names[0]}, {deploy_names[1]}. Your flow will be"
                    " deployed with a new deployment configuration."
                ),
            ],
        )

        with pytest.raises(ObjectNotFound):
            await prefect_client.read_deployment_by_name(
                "An important name/test-name-3"
            )

        with pytest.raises(ObjectNotFound):
            await prefect_client.read_deployment_by_name(
                "An important name/test-name-4"
            )

    @pytest.mark.parametrize(
        "deploy_names",
        [
            ("my-flow/test-name-1", "my-flow/test-name-2"),
            ("test-name-1", "test-name-2"),
            ("my-flow/test-name-1", "test-name-2"),
        ],
    )
    async def test_deploy_multiple_existing_deployments_deploys_both(
        self, deploy_names, project_dir, prefect_client, work_pool
    ):
        prefect_file = Path("prefect.yaml")
        with prefect_file.open(mode="r") as f:
            contents = yaml.safe_load(f)

        contents["deployments"] = [
            {
                "name": "test-name-1",
                "entrypoint": "./flows/hello.py:my_flow",
                "work_pool": {"name": work_pool.name},
            },
            {
                "name": "test-name-2",
                "entrypoint": "./flows/hello.py:my_flow",
                "work_pool": {"name": work_pool.name},
            },
        ]

        with prefect_file.open(mode="w") as f:
            yaml.safe_dump(contents, f)

        # Deploy the deployment with a name
        deploy_command = f"deploy -n '{deploy_names[0]}' -n '{deploy_names[1]}'"
        await run_sync_in_worker_thread(
            invoke_and_assert,
            command=deploy_command,
            expected_code=0,
            expected_output_contains=[
                "Deploying flows with selected deployment configurations...",
                "An important name/test-name-1",
                "An important name/test-name-2",
            ],
        )

        # Check if the deployment was created correctly
        deployment1 = await prefect_client.read_deployment_by_name(
            "An important name/test-name-1"
        )
        assert deployment1.name == "test-name-1"
        assert deployment1.work_pool_name == work_pool.name

        deployment2 = await prefect_client.read_deployment_by_name(
            "An important name/test-name-2"
        )
        assert deployment2.name == "test-name-2"
        assert deployment2.work_pool_name == work_pool.name

    async def test_deploy_exits_with_multiple_deployments_with_no_name(
        self, project_dir
    ):
        prefect_file = Path("prefect.yaml")
        with prefect_file.open(mode="r") as f:
            contents = yaml.safe_load(f)

        contents["deployments"] = [
            {
                "name": "test-name-1",
                "entrypoint": "./flows/hello.py:my_flow",
            },
            {
                "name": "test-name-2",
                "entrypoint": "./flows/hello.py:my_flow",
            },
        ]

        with prefect_file.open(mode="w") as f:
            yaml.safe_dump(contents, f)
        # Deploy the deployment with a name
        await run_sync_in_worker_thread(
            invoke_and_assert,
            command="deploy",
            expected_code=1,
            expected_output_contains=[
                (
                    "Discovered one or more deployment configurations, but"
                    " no name was given. Please specify the name of at least one"
                    " deployment to create or update."
                ),
            ],
        )

    @pytest.mark.parametrize(
        "deploy_names",
        [
            "test-name-1",
            "my-flow/test-name-1",
        ],
    )
    async def test_deploy_with_single_deployment_with_no_name(
        self, deploy_names, project_dir, work_pool
    ):
        prefect_file = Path("prefect.yaml")
        with prefect_file.open(mode="r") as f:
            contents = yaml.safe_load(f)

        contents["deployments"] = [
            {
                "entrypoint": "./flows/hello.py:my_flow",
                "work_pool": {"name": work_pool.name},
            },
            {
                "entrypoint": "./flows/hello.py:my_flow",
                "work_pool": {"name": work_pool.name},
            },
        ]

        with prefect_file.open(mode="w") as f:
            yaml.safe_dump(contents, f)

        # Deploy the deployment with a name
        await run_sync_in_worker_thread(
            invoke_and_assert,
            command=f"deploy -n '{deploy_names[0]}'",
            expected_code=1,
            expected_output_contains=[
                (
                    "Could not find any deployment configurations with the given"
                    f" name(s): {deploy_names[0]}. Your flow will be deployed with a"
                    " new deployment configuration."
                ),
            ],
        )

    @pytest.mark.usefixtures("interactive_console", "project_dir")
    async def test_deploy_with_two_deployments_with_same_name_interactive_prompts_select(
        self, work_pool, prefect_client
    ):
        prefect_file = Path("prefect.yaml")
        with prefect_file.open(mode="r") as f:
            contents = yaml.safe_load(f)

        contents["deployments"] = [
            {
                "name": "test-name-1",
                "entrypoint": "./flows/hello.py:my_flow",
                "work_pool": {"name": work_pool.name},
            },
            {
                "name": "test-name-1",
                "entrypoint": "./flows/hello.py:my_flow2",
                "work_pool": {"name": work_pool.name},
            },
        ]

        with prefect_file.open(mode="w") as f:
            yaml.safe_dump(contents, f)

        await run_sync_in_worker_thread(
            invoke_and_assert,
            command="deploy -n 'test-name-1'",
            user_input=(
                # select 2nd flow named my_flow2
                readchar.key.DOWN
                + readchar.key.ENTER
                # reject scheduling when flow runs
                + "n"
                + readchar.key.ENTER
                # reject saving configuration
                + "n"
                + readchar.key.ENTER
                # Decline remote storage
                + "n"
                + readchar.key.ENTER
            ),
            expected_code=0,
            expected_output_contains=[
                "Found multiple deployment configurations with the name test-name-1",
                "'Second important name/test-name-1' successfully created",
            ],
        )

        # Check if the deployment was created correctly
        deployment = await prefect_client.read_deployment_by_name(
            "Second important name/test-name-1"
        )
        assert deployment.name == "test-name-1"
        assert deployment.work_pool_name == work_pool.name

        with pytest.raises(ObjectNotFound):
            await prefect_client.read_deployment_by_name(
                "An important name/test-name-1"
            )

    @pytest.mark.usefixtures("project_dir")
    async def test_deploy_with_two_deployments_with_same_name_noninteractive_deploys_both(
        self, work_pool, prefect_client
    ):
        prefect_file = Path("prefect.yaml")
        with prefect_file.open(mode="r") as f:
            contents = yaml.safe_load(f)

        contents["deployments"] = [
            {
                "name": "test-name-1",
                "entrypoint": "./flows/hello.py:my_flow",
                "work_pool": {"name": work_pool.name},
            },
            {
                "name": "test-name-1",
                "entrypoint": "./flows/hello.py:my_flow2",
                "work_pool": {"name": work_pool.name},
            },
        ]

        with prefect_file.open(mode="w") as f:
            yaml.safe_dump(contents, f)

        await run_sync_in_worker_thread(
            invoke_and_assert,
            command="deploy -n 'test-name-1'",
            expected_code=0,
            expected_output_contains=[
                "Deploying flows with selected deployment configurations...",
                "'An important name/test-name-1' successfully created",
                "'Second important name/test-name-1' successfully created",
            ],
        )

        # Check if the deployments were created correctly
        deployment1 = await prefect_client.read_deployment_by_name(
            "An important name/test-name-1"
        )
        assert deployment1.name == "test-name-1"
        assert deployment1.work_pool_name == work_pool.name

        deployment2 = await prefect_client.read_deployment_by_name(
            "Second important name/test-name-1"
        )
        assert deployment2.name == "test-name-1"
        assert deployment2.work_pool_name == work_pool.name

    async def test_deploy_warns_with_single_deployment_and_multiple_names(
        self, project_dir, work_pool
    ):
        prefect_file = Path("prefect.yaml")
        with prefect_file.open(mode="r") as f:
            contents = yaml.safe_load(f)

        contents["deployments"] = [
            {
                "name": "test-name-1",
                "entrypoint": "./flows/hello.py:my_flow",
                "work_pool": {"name": work_pool.name},
            }
        ]

        with prefect_file.open(mode="w") as f:
            yaml.safe_dump(contents, f)

        # Deploy the deployment with a name
        await run_sync_in_worker_thread(
            invoke_and_assert,
            command="deploy -n test-name-1 -n test-name-2",
            expected_code=0,
            expected_output_contains=[
                (
                    "The following deployment(s) could not be found and will not be"
                    " deployed: test-name-2"
                ),
            ],
        )

    @pytest.mark.usefixtures("interactive_console", "project_dir")
    async def test_deploy_select_from_existing_deployments(
        self, work_pool, prefect_client
    ):
        prefect_file = Path("prefect.yaml")
        with prefect_file.open(mode="r") as f:
            contents = yaml.safe_load(f)

        contents["deployments"] = [
            {
                "name": "test-name-1",
                "description": "test-description-1",
                "entrypoint": "./flows/hello.py:my_flow",
                "work_pool": {"name": work_pool.name},
                "schedule": {"interval": 3600},
            },
            {
                "name": "test-name-2",
                "description": "test-description-2",
                "entrypoint": "./flows/hello.py:my_flow",
                "work_pool": {"name": work_pool.name},
                "schedule": {"interval": 3600},
            },
        ]

        with prefect_file.open(mode="w") as f:
            yaml.safe_dump(contents, f)

        await run_sync_in_worker_thread(
            invoke_and_assert,
            command="deploy",
            expected_code=0,
            user_input=(
                readchar.key.ENTER
                # decline remote storage
                + "n"
                + readchar.key.ENTER
                # reject saving configuration
                + "n"
                + readchar.key.ENTER
            ),
            expected_output_contains=[
                "Would you like to use an existing deployment configuration?",
                "test-name-1",
                "test-name-2",
                "test-description-1",
                "test-description-2",
            ],
        )

        deployment = await prefect_client.read_deployment_by_name(
            "An important name/test-name-1"
        )
        assert deployment.name == "test-name-1"

    @pytest.mark.usefixtures(
        "project_dir_with_single_deployment_format", "interactive_console"
    )
    async def test_migrate_from_deployment_yaml_to_prefect_yaml(self, work_pool):
        deployment_file = Path("deployment.yaml")
        with deployment_file.open(mode="r") as f:
            deploy_config = yaml.safe_load(f)

        deploy_config["deployments"] = [
            {
                "name": "test-name-1",
                "entrypoint": "flows/hello.py:my_flow",
                "work_pool": {
                    "name": work_pool.name,
                },
                "schedule": {
                    "interval": 3600,
                },
            },
            {
                "name": "test-name-2",
                "entrypoint": "flows/hello.py:my_flow",
                "work_pool": {
                    "name": work_pool.name,
                },
                "schedule": {
                    "interval": 3600,
                },
            },
        ]

        with deployment_file.open(mode="w") as f:
            yaml.safe_dump(deploy_config, f)

        await run_sync_in_worker_thread(
            invoke_and_assert,
            command="deploy -n test-name-1",
            user_input=(
                # accept migration
                "y"
                + readchar.key.ENTER
                # decline remote storage
                + "n"
                + readchar.key.ENTER
                # reject saving configuration
                + "n"
                + readchar.key.ENTER
            ),
            expected_code=0,
            expected_output_contains=[
                "Successfully copied your deployment configurations into your"
                " prefect.yaml file! Once you've verified that all your deployment"
                " configurations in your prefect.yaml file are correct, you can delete"
                " your deployment.yaml file."
            ],
        )

        with open("prefect.yaml", "r") as f:
            config = yaml.safe_load(f)

        assert len(config["deployments"]) == 2
        assert config["deployments"][0]["name"] == "test-name-1"
        assert config["deployments"][0]["entrypoint"] == "flows/hello.py:my_flow"
        assert config["deployments"][0]["schedule"] == {"interval": 3600}
        assert config["deployments"][0]["work_pool"]["name"] == work_pool.name
        assert config["deployments"][1]["name"] == "test-name-2"
        assert config["deployments"][1]["entrypoint"] == "flows/hello.py:my_flow"
        assert config["deployments"][1]["schedule"] == {"interval": 3600}
        assert config["deployments"][1]["work_pool"]["name"] == work_pool.name


@pytest.mark.usefixtures("interactive_console", "project_dir")
class TestSaveUserInputs:
    def test_save_user_inputs_no_existing_prefect_file(self):
        prefect_file = Path("prefect.yaml")
        prefect_file.unlink()
        assert not prefect_file.exists()

        invoke_and_assert(
            command="deploy flows/hello.py:my_flow",
            user_input=(
                # Accept default deployment name
                readchar.key.ENTER
                +
                # decline schedule
                "n"
                + readchar.key.ENTER
                +
                # accept create work pool
                readchar.key.ENTER
                +
                # choose process work pool
                readchar.key.ENTER
                +
                # enter work pool name
                "inflatable"
                + readchar.key.ENTER
                # Decline remote storage
                + "n"
                + readchar.key.ENTER
                # accept save user inputs
                + "y"
                + readchar.key.ENTER
            ),
            expected_code=0,
            expected_output_contains=[
                (
                    "Would you like to save configuration for this deployment for"
                    " faster deployments in the future?"
                ),
                "Deployment configuration saved to prefect.yaml",
            ],
        )

        assert prefect_file.exists()
        with prefect_file.open(mode="r") as f:
            config = yaml.safe_load(f)

        assert len(config["deployments"]) == 1
        assert config["deployments"][0]["name"] == "default"
        assert config["deployments"][0]["entrypoint"] == "flows/hello.py:my_flow"
        assert config["deployments"][0]["schedules"] == []
        assert config["deployments"][0]["work_pool"]["name"] == "inflatable"

    def test_save_user_inputs_existing_prefect_file(self):
        prefect_file = Path("prefect.yaml")
        assert prefect_file.exists()

        invoke_and_assert(
            command="deploy flows/hello.py:my_flow",
            user_input=(
                # Accept default deployment name
                readchar.key.ENTER
                +
                # decline schedule
                "n"
                + readchar.key.ENTER
                +
                # accept create work pool
                readchar.key.ENTER
                +
                # choose process work pool
                readchar.key.ENTER
                +
                # enter work pool name
                "inflatable"
                + readchar.key.ENTER
                # accept save user inputs
                + "y"
                + readchar.key.ENTER
            ),
            expected_code=0,
            expected_output_contains=[
                (
                    "Would you like to save configuration for this deployment for"
                    " faster deployments in the future?"
                ),
                "Deployment configuration saved to prefect.yaml",
            ],
        )

        with prefect_file.open(mode="r") as f:
            config = yaml.safe_load(f)

        assert len(config["deployments"]) == 2
        assert config["deployments"][1]["name"] == "default"
        assert config["deployments"][1]["entrypoint"] == "flows/hello.py:my_flow"
        assert config["deployments"][1]["schedules"] == []
        assert config["deployments"][1]["work_pool"]["name"] == "inflatable"

    def test_save_user_inputs_with_interval_schedule(self):
        invoke_and_assert(
            command="deploy flows/hello.py:my_flow",
            user_input=(
                # Accept default deployment name
                readchar.key.ENTER
                +
                # accept schedule
                readchar.key.ENTER
                +
                # select interval schedule
                readchar.key.ENTER
                +
                # enter interval schedule
                "3600"
                + readchar.key.ENTER
                # accept schedule being active
                + readchar.key.ENTER
                # decline adding another schedule
                + readchar.key.ENTER
                +
                # accept create work pool
                readchar.key.ENTER
                +
                # choose process work pool
                readchar.key.ENTER
                +
                # enter work pool name
                "inflatable"
                + readchar.key.ENTER
                # accept save user inputs
                + "y"
                + readchar.key.ENTER
            ),
            expected_code=0,
            expected_output_contains=[
                (
                    "Would you like to save configuration for this deployment for"
                    " faster deployments in the future?"
                ),
                "Deployment configuration saved to prefect.yaml",
            ],
        )

        with open("prefect.yaml", mode="r") as f:
            config = yaml.safe_load(f)

        assert len(config["deployments"]) == 2
        assert config["deployments"][1]["name"] == "default"
        assert config["deployments"][1]["entrypoint"] == "flows/hello.py:my_flow"
        assert config["deployments"][1]["work_pool"]["name"] == "inflatable"

        schedule = config["deployments"][1]["schedules"][0]
        assert schedule["interval"] == 3600
        assert schedule["timezone"] == "UTC"
        assert schedule["anchor_date"] is not None
        assert schedule["active"]

    def test_save_user_inputs_with_cron_schedule(self):
        invoke_and_assert(
            command="deploy flows/hello.py:my_flow",
            user_input=(
                # Accept default deployment name
                readchar.key.ENTER
                +
                # accept schedule
                readchar.key.ENTER
                +
                # select cron schedule
                readchar.key.DOWN
                + readchar.key.ENTER
                # enter cron schedule
                + "* * * * *"
                + readchar.key.ENTER
                # accept default timezone
                + readchar.key.ENTER
                # accept schedule being active
                + readchar.key.ENTER
                # decline adding another schedule
                + readchar.key.ENTER
                # accept create work pool
                + readchar.key.ENTER
                # choose process work pool
                + readchar.key.ENTER
                # enter work pool name
                + "inflatable"
                + readchar.key.ENTER
                # accept save user inputs
                + "y"
                + readchar.key.ENTER
            ),
            expected_code=0,
            expected_output_contains=[
                (
                    "Would you like to save configuration for this deployment for"
                    " faster deployments in the future?"
                ),
                "Deployment configuration saved to prefect.yaml",
            ],
        )

        with open("prefect.yaml", mode="r") as f:
            config = yaml.safe_load(f)

        assert len(config["deployments"]) == 2
        assert config["deployments"][1]["name"] == "default"
        assert config["deployments"][1]["entrypoint"] == "flows/hello.py:my_flow"
        assert config["deployments"][1]["work_pool"]["name"] == "inflatable"

        schedule = config["deployments"][1]["schedules"][0]
        assert schedule == {
            "cron": "* * * * *",
            "day_or": True,
            "timezone": "UTC",
            "active": True,
        }

    def test_deploy_existing_deployment_with_no_changes_does_not_prompt_save(self):
        # Set up initial deployment deployment
        invoke_and_assert(
            command="deploy flows/hello.py:my_flow",
            user_input=(
                # enter deployment name
                "existing-deployment"
                + readchar.key.ENTER
                # accept create schedule
                + "y"
                + readchar.key.ENTER
                # select cron schedule
                + readchar.key.DOWN
                + readchar.key.ENTER
                # enter cron schedule
                + "* * * * *"
                # accept schedule being active
                + readchar.key.ENTER
                # decline adding another schedule
                + readchar.key.ENTER
                # accept default timezone
                + readchar.key.ENTER
                # accept schedule being active
                + readchar.key.ENTER
                +
                # accept create work pool
                readchar.key.ENTER
                +
                # choose process work pool
                readchar.key.ENTER
                +
                # enter work pool name
                "inflatable"
                + readchar.key.ENTER
                # accept save user inputs
                + "y"
                + readchar.key.ENTER
            ),
            expected_code=0,
            expected_output_contains=[
                (
                    "Would you like to save configuration for this deployment for"
                    " faster deployments in the future?"
                ),
                "Deployment configuration saved to prefect.yaml",
            ],
        )

        prefect_file = Path("prefect.yaml")
        with prefect_file.open(mode="r") as f:
            config = yaml.safe_load(f)

        assert len(config["deployments"]) == 2

        assert config["deployments"][1]["name"] == "existing-deployment"
        assert config["deployments"][1]["entrypoint"] == "flows/hello.py:my_flow"
        assert config["deployments"][1]["work_pool"]["name"] == "inflatable"
        assert config["deployments"][1]["schedules"][0] == {
            "cron": "* * * * *",
            "day_or": True,
            "timezone": "UTC",
            "active": True,
        }

        invoke_and_assert(
            command="deploy -n existing-deployment --cron '* * * * *'",
            user_input=(
                # decline remote storage
                "n"
                + readchar.key.ENTER
                # accept create work pool
                + readchar.key.ENTER
                # choose process work pool
                + readchar.key.ENTER
                # enter work pool name
                + "inflatable"
                + readchar.key.ENTER
            ),
            expected_code=0,
            expected_output_does_not_contain=[
                (
                    "Would you like to save configuration for this deployment for"
                    " faster deployments in the future?"
                    "Deployment configuration saved to prefect.yaml"
                ),
            ],
        )

        # assert that the deployment was updated in the prefect.yaml
        with open("prefect.yaml", mode="r") as f:
            config = yaml.safe_load(f)

        assert len(config["deployments"]) == 2
        assert config["deployments"][1]["name"] == "existing-deployment"
        assert config["deployments"][1]["entrypoint"] == "flows/hello.py:my_flow"
        assert config["deployments"][1]["work_pool"]["name"] == "inflatable"
        assert config["deployments"][1]["schedules"][0] == {
            "cron": "* * * * *",
            "day_or": True,
            "timezone": "UTC",
            "active": True,
        }

    def test_deploy_existing_deployment_with_changes_prompts_save(self):
        # Set up initial deployment deployment
        invoke_and_assert(
            command="deploy flows/hello.py:my_flow",
            user_input=(
                # enter deployment name
                "existing-deployment"
                + readchar.key.ENTER
                # reject create schedule
                + "n"
                + readchar.key.ENTER
                +
                # accept create work pool
                readchar.key.ENTER
                +
                # choose process work pool
                readchar.key.ENTER
                +
                # enter work pool name
                "inflatable"
                + readchar.key.ENTER
                # accept save user inputs
                + "y"
                + readchar.key.ENTER
            ),
            expected_code=0,
            expected_output_contains=[
                (
                    "Would you like to save configuration for this deployment for"
                    " faster deployments in the future?"
                ),
                "Deployment configuration saved to prefect.yaml",
            ],
        )

        prefect_file = Path("prefect.yaml")
        with prefect_file.open(mode="r") as f:
            config = yaml.safe_load(f)

        assert len(config["deployments"]) == 2

        assert config["deployments"][1]["name"] == "existing-deployment"
        assert config["deployments"][1]["entrypoint"] == "flows/hello.py:my_flow"
        assert config["deployments"][1]["work_pool"]["name"] == "inflatable"
        assert config["deployments"][1]["schedules"] == []

        invoke_and_assert(
            command="deploy -n existing-deployment --cron '* * * * *'",
            user_input=(
                # accept create work pool
                readchar.key.ENTER
                # choose process work pool
                + readchar.key.ENTER
                +
                # enter work pool name
                "inflatable"
                + readchar.key.ENTER
                # accept save user inputs
                + "y"
                + readchar.key.ENTER
                # accept found existing deployment
                + "y"
                + readchar.key.ENTER
            ),
            expected_code=0,
            expected_output_contains=[
                (
                    "Would you like to save configuration for this deployment for"
                    " faster deployments in the future?"
                ),
                "Deployment configuration saved to prefect.yaml",
            ],
        )

        # assert that the deployment was updated in the prefect.yaml
        with open("prefect.yaml", mode="r") as f:
            config = yaml.safe_load(f)

        assert len(config["deployments"]) == 2
        assert config["deployments"][1]["name"] == "existing-deployment"
        assert config["deployments"][1]["entrypoint"] == "flows/hello.py:my_flow"
        assert config["deployments"][1]["work_pool"]["name"] == "inflatable"
        assert config["deployments"][1]["schedules"][0]["cron"] == "* * * * *"

    def test_save_user_inputs_with_rrule_schedule(self):
        invoke_and_assert(
            command="deploy flows/hello.py:my_flow",
            user_input=(
                # Accept default deployment name
                readchar.key.ENTER
                +
                # accept schedule
                readchar.key.ENTER
                +
                # select rrule schedule
                readchar.key.DOWN
                + readchar.key.DOWN
                + readchar.key.ENTER
                +
                # enter rrule schedule
                "FREQ=MINUTELY"
                + readchar.key.ENTER
                # accept schedule being active
                + readchar.key.ENTER
                # decline adding another schedule
                + readchar.key.ENTER
                # accept create work pool
                + readchar.key.ENTER
                +
                # accept create work pool
                readchar.key.ENTER
                +
                # choose process work pool
                readchar.key.ENTER
                +
                # enter work pool name
                "inflatable"
                + readchar.key.ENTER
                # accept save user inputs
                + "y"
                + readchar.key.ENTER
            ),
            expected_code=0,
            expected_output_contains=[
                (
                    "Would you like to save configuration for this deployment for"
                    " faster deployments in the future?"
                ),
                "Deployment configuration saved to prefect.yaml",
            ],
        )

        with open("prefect.yaml", mode="r") as f:
            config = yaml.safe_load(f)

        assert len(config["deployments"]) == 2
        assert config["deployments"][1]["name"] == "default"
        assert config["deployments"][1]["entrypoint"] == "flows/hello.py:my_flow"
        assert config["deployments"][1]["work_pool"]["name"] == "inflatable"

        schedule = config["deployments"][1]["schedules"][0]
        assert schedule == {
            "rrule": "FREQ=MINUTELY",
            "timezone": "UTC",
            "active": True,
        }

    async def test_save_user_inputs_with_actions(self):
        new_deployment_to_save = {
            "name": "new_deployment",
            "entrypoint": "flows/new_flow.py:my_flow",
            "schedule": None,
            "work_pool": {"name": "new_pool"},
            "parameter_openapi_schema": None,
        }

        build_steps = [
            {
                "prefect.steps.set_working_directory": {
                    "directory": "/path/to/working/directory"
                }
            },
        ]

        push_steps = [
            {
                "prefect_aws.deployments.steps.push_to_s3": {
                    "requires": "prefect-aws>=0.3.0",
                    "bucket": "my-bucket",
                    "folder": "project-name",
                    "credentials": None,
                }
            },
        ]

        pull_steps = [
            {
                "prefect_aws.deployments.steps.pull_from_s3": {
                    "requires": "prefect-aws>=0.3.0",
                    "bucket": "my-bucket",
                    "folder": "{{ push-code.folder }}",
                    "credentials": None,
                }
            },
        ]

        _save_deployment_to_prefect_file(
            new_deployment_to_save,
            build_steps=build_steps,
            push_steps=push_steps,
            pull_steps=pull_steps,
        )

        prefect_file = Path("prefect.yaml")
        assert prefect_file.exists()

        with prefect_file.open(mode="r") as f:
            config = yaml.safe_load(f)

        assert len(config["deployments"]) == 2
        assert config["deployments"][1]["name"] == new_deployment_to_save["name"]
        assert (
            config["deployments"][1]["entrypoint"]
            == new_deployment_to_save["entrypoint"]
        )
        assert (
            config["deployments"][1]["work_pool"]["name"]
            == new_deployment_to_save["work_pool"]["name"]
        )
        assert (
            config["deployments"][1]["schedule"] == new_deployment_to_save["schedule"]
        )
        assert config["deployments"][1]["build"] == build_steps
        assert config["deployments"][1]["push"] == push_steps
        assert config["deployments"][1]["pull"] == pull_steps

    def test_save_new_deployment_with_same_name_as_existing_deployment_overwrites(self):
        # Set up initial 'prefect.yaml' file with a deployment
        initial_deployment = {
            "name": "existing_deployment",
            "entrypoint": "flows/existing_flow.py:my_flow",
            "schedule": None,
            "work_pool": {"name": "existing_pool"},
            "parameter_openapi_schema": None,
        }

        _save_deployment_to_prefect_file(initial_deployment)

        prefect_file = Path("prefect.yaml")
        assert prefect_file.exists()

        with prefect_file.open(mode="r") as f:
            config = yaml.safe_load(f)

        assert len(config["deployments"]) == 2

        assert config["deployments"][1]["name"] == initial_deployment["name"]

        # Overwrite the existing deployment
        new_deployment = {
            "name": "existing_deployment",
            "entrypoint": "flows/existing_flow.py:my_flow",
            "schedule": None,
            "work_pool": {"name": "new_pool"},
            "parameter_openapi_schema": None,
        }

        _save_deployment_to_prefect_file(new_deployment)

        # Check that the new deployment has overwritten the old one
        with prefect_file.open(mode="r") as f:
            config = yaml.safe_load(f)

        assert len(config["deployments"]) == 2
        assert config["deployments"][1]["name"] == new_deployment["name"]
        assert config["deployments"][1]["entrypoint"] == new_deployment["entrypoint"]
        assert (
            config["deployments"][1]["work_pool"]["name"]
            == new_deployment["work_pool"]["name"]
        )

    def test_save_user_inputs_overwrite_confirmed(self):
        invoke_and_assert(
            command="deploy flows/hello.py:my_flow",
            user_input=(
                # Accept default deployment name
                readchar.key.ENTER
                # decline schedule
                + "n"
                + readchar.key.ENTER
                # accept create work pool
                + readchar.key.ENTER
                # choose process work pool
                + readchar.key.ENTER
                # enter work pool name
                + "inflatable"
                + readchar.key.ENTER
                # accept save user inputs
                + "y"
                + readchar.key.ENTER
            ),
            expected_code=0,
            expected_output_contains=[
                (
                    "Would you like to save configuration for this deployment for"
                    " faster deployments in the future?"
                ),
                "Deployment configuration saved to prefect.yaml",
            ],
        )
        prefect_file = Path("prefect.yaml")

        with prefect_file.open(mode="r") as f:
            config = yaml.safe_load(f)
        assert len(config["deployments"]) == 2
        assert config["deployments"][1]["name"] == "default"
        assert config["deployments"][1]["entrypoint"] == "flows/hello.py:my_flow"
        assert config["deployments"][1]["schedules"] == []
        assert config["deployments"][1]["work_pool"]["name"] == "inflatable"

        invoke_and_assert(
            command="deploy flows/hello.py:my_flow",
            user_input=(
                # Configure new deployment
                "n"
                + readchar.key.ENTER
                +
                # accept schedule
                readchar.key.ENTER
                +
                # select interval schedule
                readchar.key.ENTER
                +
                # enter interval schedule
                "3600"
                + readchar.key.ENTER
                +
                # accept create work pool
                readchar.key.ENTER
                +
                # choose process work pool
                readchar.key.ENTER
                +
                # enter work pool name
                "inflatable"
                + readchar.key.ENTER
                # accept save user inputs
                + "y"
                + readchar.key.ENTER
                # accept overwriting existing deployment that is found
                + "y"
                + readchar.key.ENTER
            ),
            expected_code=0,
            expected_output_contains=[
                "Found existing deployment configuration",
                "Deployment configuration saved to prefect.yaml",
            ],
        )

        with prefect_file.open(mode="r") as f:
            config = yaml.safe_load(f)

        assert len(config["deployments"]) == 2
        assert config["deployments"][1]["name"] == "default"
        assert config["deployments"][1]["entrypoint"] == "flows/hello.py:my_flow"
        assert config["deployments"][1]["schedules"][0]["interval"] == 3600
        assert config["deployments"][1]["work_pool"]["name"] == "inflatable"

    def test_save_user_inputs_overwrite_rejected_saving_cancelled(self):
        invoke_and_assert(
            command="deploy flows/hello.py:my_flow",
            user_input=(
                # accept default deployment name
                readchar.key.ENTER
                +
                # decline schedule
                "n"
                + readchar.key.ENTER
                +
                # accept create work pool
                readchar.key.ENTER
                +
                # choose process work pool
                readchar.key.ENTER
                +
                # enter work pool name
                "inflatable"
                + readchar.key.ENTER
                # accept save user inputs
                + "y"
                + readchar.key.ENTER
            ),
            expected_code=0,
            expected_output_contains=[
                (
                    "Would you like to save configuration for this deployment for"
                    " faster deployments in the future?"
                ),
                "Deployment configuration saved to prefect.yaml",
            ],
        )
        prefect_file = Path("prefect.yaml")

        with prefect_file.open(mode="r") as f:
            config = yaml.safe_load(f)
        assert len(config["deployments"]) == 2
        assert config["deployments"][1]["name"] == "default"
        assert config["deployments"][1]["entrypoint"] == "flows/hello.py:my_flow"
        assert config["deployments"][1]["schedules"] == []
        assert config["deployments"][1]["work_pool"]["name"] == "inflatable"

        invoke_and_assert(
            command="deploy flows/hello.py:my_flow",
            user_input=(
                # configure new deployment
                "n"
                + readchar.key.ENTER
                # configure schedule
                + readchar.key.ENTER
                # select interval schedule
                + readchar.key.ENTER
                # enter interval schedule
                + "3600"
                + readchar.key.ENTER
                # accept schedule being active
                + readchar.key.ENTER
                # decline adding another schedule
                + readchar.key.ENTER
                # accept existing work pool
                + readchar.key.ENTER
                # accept save user inputs
                + "y"
                + readchar.key.ENTER
                # reject overwriting existing deployment that is found
                + "n"
                + readchar.key.ENTER
            ),
            expected_code=0,
            expected_output_contains=[
                "Found existing deployment configuration",
                "Cancelled saving deployment configuration",
            ],
        )

        with prefect_file.open(mode="r") as f:
            config = yaml.safe_load(f)

        assert len(config["deployments"]) == 2
        assert config["deployments"][1]["name"] == "default"
        assert config["deployments"][1]["entrypoint"] == "flows/hello.py:my_flow"
        assert config["deployments"][1]["schedules"] == []
        assert config["deployments"][1]["work_pool"]["name"] == "inflatable"

    @pytest.mark.usefixtures("project_dir", "interactive_console")
    async def test_deploy_resolves_block_references_in_deployments_section(
        self, prefect_client, work_pool
    ):
        """
        Ensure block references are resolved in deployments section of prefect.yaml
        """
        await JSON(value={"work_pool_name": work_pool.name}).save(
            name="test-json-block"
        )

        # add block reference to prefect.yaml
        prefect_file = Path("prefect.yaml")
        with prefect_file.open(mode="r") as f:
            prefect_config = yaml.safe_load(f)

        prefect_config["deployments"] = [
            {
                "name": "test-name",
                "entrypoint": "flows/hello.py:my_flow",
                "work_pool": {
                    "name": (
                        "{{ prefect.blocks.json.test-json-block.value.work_pool_name }}"
                    ),
                },
            }
        ]

        with prefect_file.open(mode="w") as f:
            yaml.safe_dump(prefect_config, f)

        # ensure block reference was added
        assert (
            prefect_config["deployments"][0]["work_pool"]["name"]
            == "{{ prefect.blocks.json.test-json-block.value.work_pool_name }}"
        )

        # run deploy
        result = await run_sync_in_worker_thread(
            invoke_and_assert,
            command="deploy flows/hello.py:my_flow -n test-name",
            user_input=(
                # reject schedule
                "n"
                + readchar.key.ENTER
                # accept saving configuration
                + "y"
                + readchar.key.ENTER
                # accept overwrite config
                + "y"
                + readchar.key.ENTER
            ),
            expected_code=0,
            expected_output_contains=[
                "Deployment 'An important name/test-name' successfully created",
                (
                    "Would you like to save configuration for this deployment for"
                    " faster deployments in the future?"
                ),
                "Would you like",
                "to overwrite that entry?",
                "Deployment configuration saved to prefect.yaml!",
            ],
        )
        assert result.exit_code == 0
        assert "An important name/test" in result.output

        deployment = await prefect_client.read_deployment_by_name(
            "An important name/test-name"
        )
        assert deployment.name == "test-name"
        assert deployment.work_pool_name == work_pool.name

        # ensure block reference was resolved
        with prefect_file.open(mode="r") as f:
            prefect_config = yaml.safe_load(f)

        assert prefect_config["deployments"][0]["work_pool"]["name"] == work_pool.name

    @pytest.mark.usefixtures("project_dir", "interactive_console")
    async def test_deploy_resolves_variables_in_deployments_section(
        self, prefect_client, work_pool
    ):
        """
        Ensure deployments section of prefect.yaml placeholders are resolved
        """
        # create variable
        await prefect_client._client.post(
            "/variables/", json={"name": "my_work_pool", "value": work_pool.name}
        )

        # add variable to deployments section of prefect.yaml
        prefect_file = Path("prefect.yaml")
        with prefect_file.open(mode="r") as f:
            prefect_config = yaml.safe_load(f)

        prefect_config["deployments"] = [
            {
                "name": "test-name",
                "entrypoint": "flows/hello.py:my_flow",
                "work_pool": {
                    "name": "{{ prefect.variables.my_work_pool }}",
                },
            }
        ]

        with prefect_file.open(mode="w") as f:
            yaml.safe_dump(prefect_config, f)

        # ensure it is there!
        assert (
            prefect_config["deployments"][0]["work_pool"]["name"]
            == "{{ prefect.variables.my_work_pool }}"
        )

        # run deploy
        result = await run_sync_in_worker_thread(
            invoke_and_assert,
            command="deploy flows/hello.py:my_flow -n test-name",
            user_input=(
                # reject schedule
                "n"
                + readchar.key.ENTER
                # accept saving configuration
                + "y"
                + readchar.key.ENTER
                # accept overwrite config
                + "y"
                + readchar.key.ENTER
            ),
            expected_code=0,
            expected_output_contains=[
                "Deployment 'An important name/test-name' successfully created",
                (
                    "Would you like to save configuration for this deployment for"
                    " faster deployments in the future?"
                ),
                "Would you like",
                "to overwrite that entry?",
                "Deployment configuration saved to prefect.yaml!",
            ],
        )
        assert result.exit_code == 0
        assert "An important name/test" in result.output

        deployment = await prefect_client.read_deployment_by_name(
            "An important name/test-name"
        )
        assert deployment.name == "test-name"
        assert deployment.work_pool_name == work_pool.name

        # ensure variable is resolved in prefect.yaml
        with prefect_file.open(mode="r") as f:
            prefect_config = yaml.safe_load(f)

        assert prefect_config["deployments"][0]["work_pool"]["name"] == work_pool.name


@pytest.mark.usefixtures("project_dir", "interactive_console", "work_pool")
class TestDeployWithoutEntrypoint:
    async def test_deploy_without_entrypoint(self, prefect_client: PrefectClient):
        await run_sync_in_worker_thread(
            invoke_and_assert,
            command="deploy",
            user_input=(
                # Accept first flow
                readchar.key.ENTER
                +
                # Accept default deployment name
                readchar.key.ENTER
                +
                # decline schedule
                "n"
                + readchar.key.ENTER
                +
                # accept first work pool
                readchar.key.ENTER
                +
                # Decline remote storage
                "n"
                + readchar.key.ENTER
                +
                # decline save user inputs
                "n"
                + readchar.key.ENTER
            ),
            expected_code=0,
            expected_output_contains=[
                "Select a flow to deploy",
                "test_flow",
                "import-project/my_module/flow.py",
                "prod_flow",
                "import-project/my_module/flow.py",
                "foobar",
                "nested-project/implicit_relative.py",
                "nested-project/explicit_relative.py",
                "my_flow",
                "flows/hello.py",
                "successfully created",
            ],
        )

    async def test_deploy_without_entrypoint_manually_enter(
        self, prefect_client: PrefectClient
    ):
        await run_sync_in_worker_thread(
            invoke_and_assert,
            command="deploy",
            user_input=(
                # Decline selecting from list
                "n"
                +
                # Enter entrypoint
                "flows/hello.py:my_flow"
                + readchar.key.ENTER
                +
                # Accept default deployment name
                readchar.key.ENTER
                +
                # decline schedule
                "n"
                + readchar.key.ENTER
                +
                # accept first work pool
                readchar.key.ENTER
                +
                # Decline remote storage
                "n"
                + readchar.key.ENTER
                +
                # decline save user inputs
                "n"
                + readchar.key.ENTER
            ),
            expected_code=0,
            expected_output_contains=[
                "Select a flow to deploy",
                "Flow entrypoint (expected format path/to/file.py:function_name)",
                "Deployment 'An important name/default' successfully created",
            ],
        )

        deployment = await prefect_client.read_deployment_by_name(
            name="An important name/default"
        )
        assert deployment.entrypoint == "flows/hello.py:my_flow"

    async def test_deploy_validates_manually_entered_entrypoints(
        self, prefect_client: PrefectClient
    ):
        await run_sync_in_worker_thread(
            invoke_and_assert,
            command="deploy",
            user_input=(
                # Decline selecting from list
                "n"
                +
                # Enter syntactically invalid entrypoint
                "flows/hello.py"
                + readchar.key.ENTER
                +
                # Enter entrypoint with non-existent file
                "flows/does_not_exist.py:my_flow"
                + readchar.key.ENTER
                +
                # Enter entrypoint with non-existent function
                "flows/hello.py:does_not_exist"
                + readchar.key.ENTER
                +
                # Enter valid entrypoint
                "flows/hello.py:my_flow"
                + readchar.key.ENTER
                +
                # Accept default deployment name
                readchar.key.ENTER
                +
                # decline schedule
                "n"
                + readchar.key.ENTER
                +
                # accept first work pool
                readchar.key.ENTER
                +
                # Decline remote storage
                "n"
                + readchar.key.ENTER
                +
                # decline save user inputs
                "n"
                + readchar.key.ENTER
            ),
            expected_code=0,
            expected_output_contains=[
                "Select a flow to deploy",
                "Please enter a valid flow entrypoint.",
                "Failed to load flow from entrypoint 'flows/does_not_exist.py:my_flow'",
                "Failed to load flow from entrypoint 'flows/hello.py:does_not_exist'",
                "Deployment 'An important name/default' successfully created",
            ],
        )

        deployment = await prefect_client.read_deployment_by_name(
            name="An important name/default"
        )
        assert deployment.entrypoint == "flows/hello.py:my_flow"


class TestCheckForMatchingDeployment:
    async def test_matching_deployment_in_prefect_file_returns_true(self):
        deployment = {
            "name": "existing_deployment",
            "entrypoint": "flows/existing_flow.py:my_flow",
            "schedule": None,
            "work_pool": {"name": "existing_pool"},
            "parameter_openapi_schema": None,
        }
        _save_deployment_to_prefect_file(deployment)

        prefect_file = Path("prefect.yaml")

        with prefect_file.open(mode="r") as f:
            config = yaml.safe_load(f)

        matching_deployment_exists = any(
            d["name"] == deployment["name"]
            and d["entrypoint"] == deployment["entrypoint"]
            for d in config["deployments"]
        )

        assert matching_deployment_exists, "No matching deployment found in the file."

        new_deployment = {
            "name": "existing_deployment",
            "entrypoint": "flows/existing_flow.py:my_flow",
        }
        matching_deployment_exists = (
            _check_for_matching_deployment_name_and_entrypoint_in_prefect_file(
                new_deployment
            )
        )
        assert matching_deployment_exists is True

    async def test_no_matching_deployment_in_prefect_file_returns_false(self):
        deployment = {
            "name": "existing_deployment",
            "entrypoint": "flows/existing_flow.py:my_flow",
            "schedule": None,
            "work_pool": {"name": "existing_pool"},
            "parameter_openapi_schema": None,
        }
        _save_deployment_to_prefect_file(deployment)

        prefect_file = Path("prefect.yaml")

        with prefect_file.open(mode="r") as f:
            config = yaml.safe_load(f)

        matching_deployment_exists = any(
            d["name"] == deployment["name"]
            and d["entrypoint"] == deployment["entrypoint"]
            for d in config["deployments"]
        )

        assert matching_deployment_exists

        deployment_with_same_entrypoint_but_different_name = {
            "name": "new_deployment",
            "entrypoint": "flows/existing_flow.py:my_flow",
        }
        matching_deployment_exists_1 = (
            _check_for_matching_deployment_name_and_entrypoint_in_prefect_file(
                deployment_with_same_entrypoint_but_different_name
            )
        )
        assert not matching_deployment_exists_1

        deployment_with_same_name_but_different_entrypoint = {
            "name": "new_deployment",
            "entrypoint": "flows/new_flow.py:my_flow",
        }
        matching_deployment_exists_2 = (
            _check_for_matching_deployment_name_and_entrypoint_in_prefect_file(
                deployment_with_same_name_but_different_entrypoint
            )
        )
        assert not matching_deployment_exists_2


class TestDeploymentTrigger:
    class TestDeploymentTriggerSyncing:
        async def test_initialize_named_deployment_triggers(self):
            trigger_spec = {
                "name": "Trigger McTriggerson",
                "enabled": True,
                "match": {"prefect.resource.id": "prefect.flow-run.*"},
                "expect": ["prefect.flow-run.Completed"],
                "match_related": {
                    "prefect.resource.name": "seed",
                    "prefect.resource.role": "flow",
                },
            }

            triggers = _initialize_deployment_triggers("my_deployment", [trigger_spec])
            assert triggers == [
                DeploymentTrigger(
                    **{
                        "name": "Trigger McTriggerson",
                        "description": "",
                        "enabled": True,
                        "match": {"prefect.resource.id": "prefect.flow-run.*"},
                        "match_related": {
                            "prefect.resource.name": "seed",
                            "prefect.resource.role": "flow",
                        },
                        "after": set(),
                        "expect": {"prefect.flow-run.Completed"},
                        "for_each": set(),
                        "posture": Posture.Reactive,
                        "threshold": 1,
                        "within": datetime.timedelta(0),
                        "parameters": None,
                        "metric": None,
                    }
                )
            ]

        async def test_initialize_deployment_triggers_implicit_name(self):
            trigger_spec = {
                "enabled": True,
                "match": {"prefect.resource.id": "prefect.flow-run.*"},
                "expect": ["prefect.flow-run.Completed"],
                "match_related": {
                    "prefect.resource.name": "seed",
                    "prefect.resource.role": "flow",
                },
            }

            triggers = _initialize_deployment_triggers("my_deployment", [trigger_spec])
            assert triggers[0].name == "my_deployment__automation_1"

        async def test_create_deployment_triggers(self):
            client = AsyncMock()
            client.server_type = ServerType.CLOUD

            trigger_spec = {
                "enabled": True,
                "match": {"prefect.resource.id": "prefect.flow-run.*"},
                "expect": ["prefect.flow-run.Completed"],
                "match_related": {
                    "prefect.resource.name": "seed",
                    "prefect.resource.role": "flow",
                },
            }

            triggers = _initialize_deployment_triggers("my_deployment", [trigger_spec])
            deployment_id = uuid4()

            await _create_deployment_triggers(client, deployment_id, triggers)

            assert triggers[0]._deployment_id == deployment_id
            client.delete_resource_owned_automations.assert_called_once_with(
                f"prefect.deployment.{deployment_id}"
            )
            client.create_automation.assert_called_once_with(
                triggers[0].as_automation()
            )

        async def test_create_deployment_triggers_not_cloud_noop(self):
            client = AsyncMock()
            client.server_type = ServerType.SERVER

            trigger_spec = {
                "enabled": True,
                "match": {"prefect.resource.id": "prefect.flow-run.*"},
                "expect": ["prefect.flow-run.Completed"],
                "match_related": {
                    "prefect.resource.name": "seed",
                    "prefect.resource.role": "flow",
                },
            }

            triggers = _initialize_deployment_triggers("my_deployment", [trigger_spec])
            deployment_id = uuid4()

            await _create_deployment_triggers(client, deployment_id, triggers)

            client.delete_resource_owned_automations.assert_not_called()
            client.create_automation.assert_not_called()

        async def test_triggers_creation_orchestrated(
            self, project_dir, prefect_client, work_pool
        ):
            prefect_file = Path("prefect.yaml")
            with prefect_file.open(mode="r") as f:
                contents = yaml.safe_load(f)

            contents["deployments"] = [
                {
                    "name": "test-name-1",
                    "work_pool": {
                        "name": work_pool.name,
                    },
                    "triggers": [
                        {
                            "enabled": True,
                            "match": {"prefect.resource.id": "prefect.flow-run.*"},
                            "expect": ["prefect.flow-run.Completed"],
                            "match_related": {
                                "prefect.resource.name": "seed",
                                "prefect.resource.role": "flow",
                            },
                        }
                    ],
                }
            ]

            expected_triggers = _initialize_deployment_triggers(
                "test-name-1", contents["deployments"][0]["triggers"]
            )

            with prefect_file.open(mode="w") as f:
                yaml.safe_dump(contents, f)

            with mock.patch(
                "prefect.cli.deploy._create_deployment_triggers",
                AsyncMock(),
            ) as create_triggers:
                await run_sync_in_worker_thread(
                    invoke_and_assert,
                    command="deploy ./flows/hello.py:my_flow -n test-name-1",
                    expected_code=0,
                )

                assert create_triggers.call_count == 1

                client, deployment_id, triggers = create_triggers.call_args[0]
                assert isinstance(client, PrefectClient)
                assert isinstance(deployment_id, UUID)

                expected_triggers[0].set_deployment_id(deployment_id)

                assert triggers == expected_triggers

        async def test_deploy_command_warns_triggers_not_created_not_cloud(
            self, project_dir, prefect_client, work_pool
        ):
            prefect_file = Path("prefect.yaml")
            with prefect_file.open(mode="r") as f:
                contents = yaml.safe_load(f)

            contents["deployments"] = [
                {
                    "name": "test-name-1",
                    "work_pool": {
                        "name": work_pool.name,
                    },
                    "triggers": [
                        {
                            "enabled": True,
                            "match": {"prefect.resource.id": "prefect.flow-run.*"},
                            "expect": ["prefect.flow-run.Completed"],
                            "match_related": {
                                "prefect.resource.name": "seed",
                                "prefect.resource.role": "flow",
                            },
                        }
                    ],
                }
            ]

            with prefect_file.open(mode="w") as f:
                yaml.safe_dump(contents, f)

            # Deploy the deployment with a name
            await run_sync_in_worker_thread(
                invoke_and_assert,
                command="deploy ./flows/hello.py:my_flow -n test-name-1",
                expected_code=0,
                expected_output_contains=[
                    "Deployment triggers are only supported on Prefect Cloud"
                ],
            )

    class TestDeploymentTriggerPassedViaCLI:
        @pytest.mark.usefixtures("project_dir")
        async def test_json_string_trigger(self, docker_work_pool):
            client = AsyncMock()
            client.server_type = ServerType.CLOUD

            trigger_spec = {
                "enabled": True,
                "match": {"prefect.resource.id": "prefect.flow-run.*"},
                "expect": ["prefect.flow-run.Completed"],
            }

            expected_triggers = _initialize_deployment_triggers(
                "test-name-1", [trigger_spec]
            )

            with mock.patch(
                "prefect.cli.deploy._create_deployment_triggers",
                AsyncMock(),
            ) as create_triggers:
                await run_sync_in_worker_thread(
                    invoke_and_assert,
                    command=(
                        "deploy ./flows/hello.py:my_flow -n test-name-1 --trigger"
                        f" '{json.dumps(trigger_spec)}' -p {docker_work_pool.name}"
                    ),
                    expected_code=0,
                )

                assert create_triggers.call_count == 1

                client, deployment_id, triggers = create_triggers.call_args[0]

                expected_triggers[0].set_deployment_id(deployment_id)

                assert triggers == expected_triggers

        @pytest.mark.usefixtures("project_dir")
        async def test_json_file_trigger(self, docker_work_pool):
            client = AsyncMock()
            client.server_type = ServerType.CLOUD

            trigger_spec = {
                "enabled": True,
                "match": {"prefect.resource.id": "prefect.flow-run.*"},
                "expect": ["prefect.flow-run.Completed"],
            }

            with open("triggers.json", "w") as f:
                json.dump({"triggers": [trigger_spec]}, f)

            expected_triggers = _initialize_deployment_triggers(
                "test-name-1", [trigger_spec]
            )

            with mock.patch(
                "prefect.cli.deploy._create_deployment_triggers",
                AsyncMock(),
            ) as create_triggers:
                await run_sync_in_worker_thread(
                    invoke_and_assert,
                    command=(
                        "deploy ./flows/hello.py:my_flow -n test-name-1"
                        f" --trigger triggers.json -p {docker_work_pool.name}"
                    ),
                    expected_code=0,
                )

                assert create_triggers.call_count == 1

                client, deployment_id, triggers = create_triggers.call_args[0]

                expected_triggers[0].set_deployment_id(deployment_id)

                assert triggers == expected_triggers

        @pytest.mark.usefixtures("project_dir")
        async def test_yaml_file_trigger(self, docker_work_pool):
            client = AsyncMock()
            client.server_type = ServerType.CLOUD

            trigger_spec = {
                "enabled": True,
                "match": {"prefect.resource.id": "prefect.flow-run.*"},
                "expect": ["prefect.flow-run.Completed"],
            }

            with open("triggers.yaml", "w") as f:
                yaml.safe_dump({"triggers": [trigger_spec]}, f)

            expected_triggers = _initialize_deployment_triggers(
                "test-name-1", [trigger_spec]
            )

            with mock.patch(
                "prefect.cli.deploy._create_deployment_triggers",
                AsyncMock(),
            ) as create_triggers:
                await run_sync_in_worker_thread(
                    invoke_and_assert,
                    command=(
                        "deploy ./flows/hello.py:my_flow -n test-name-1"
                        f" --trigger triggers.yaml -p {docker_work_pool.name}"
                    ),
                    expected_code=0,
                )

                assert create_triggers.call_count == 1

                client, deployment_id, triggers = create_triggers.call_args[0]

                expected_triggers[0].set_deployment_id(deployment_id)

                assert triggers == expected_triggers

        @pytest.mark.usefixtures("project_dir")
        async def test_nested_yaml_file_trigger(self, docker_work_pool, tmpdir):
            client = AsyncMock()
            client.server_type = ServerType.CLOUD

            trigger_spec = {
                "enabled": True,
                "match": {"prefect.resource.id": "prefect.flow-run.*"},
                "expect": ["prefect.flow-run.Completed"],
            }
            triggers_file = tmpdir.mkdir("my_stuff") / "triggers.yaml"
            with open(triggers_file, "w") as f:
                yaml.safe_dump({"triggers": [trigger_spec]}, f)

            expected_triggers = _initialize_deployment_triggers(
                "test-name-1", [trigger_spec]
            )

            with mock.patch(
                "prefect.cli.deploy._create_deployment_triggers",
                AsyncMock(),
            ) as create_triggers:
                await run_sync_in_worker_thread(
                    invoke_and_assert,
                    command=(
                        "deploy ./flows/hello.py:my_flow -n test-name-1"
                        f" --trigger my_stuff/triggers.yaml -p {docker_work_pool.name}"
                    ),
                    expected_code=0,
                )

                assert create_triggers.call_count == 1

                client, deployment_id, triggers = create_triggers.call_args[0]

                expected_triggers[0].set_deployment_id(deployment_id)

                assert triggers == expected_triggers

        @pytest.mark.usefixtures("project_dir")
        async def test_multiple_trigger_flags(self, docker_work_pool):
            client = AsyncMock()
            client.server_type = ServerType.CLOUD

            trigger_spec_1 = {
                "enabled": True,
                "match": {"prefect.resource.id": "prefect.flow-run.*"},
                "expect": ["prefect.flow-run.Completed"],
            }

            trigger_spec_2 = {
                "enabled": False,
                "match": {"prefect.resource.id": "prefect.flow-run.*"},
                "expect": ["prefect.flow-run.Failed"],
            }

            with open("triggers.yaml", "w") as f:
                yaml.safe_dump({"triggers": [trigger_spec_2]}, f)

            expected_triggers = _initialize_deployment_triggers(
                "test-name-1", [trigger_spec_1, trigger_spec_2]
            )

            with mock.patch(
                "prefect.cli.deploy._create_deployment_triggers",
                AsyncMock(),
            ) as create_triggers:
                await run_sync_in_worker_thread(
                    invoke_and_assert,
                    command=(
                        "deploy ./flows/hello.py:my_flow -n test-name-1 --trigger"
                        f" '{json.dumps(trigger_spec_1)}' --trigger triggers.yaml -p"
                        f" {docker_work_pool.name}"
                    ),
                    expected_code=0,
                )

                assert create_triggers.call_count == 1

                client, deployment_id, triggers = create_triggers.call_args[0]

                for expected_trigger in expected_triggers:
                    expected_trigger.set_deployment_id(deployment_id)

                assert triggers == expected_triggers

        @pytest.mark.usefixtures("project_dir")
        async def test_override_on_trigger_conflict(self, docker_work_pool):
            client = AsyncMock()
            client.server_type = ServerType.CLOUD

            cli_trigger_spec = {
                "enabled": True,
                "match": {"prefect.resource.id": "prefect.flow-run.*"},
                "expect": ["prefect.flow-run.Failed"],
            }

            expected_triggers = _initialize_deployment_triggers(
                "test-name-1", [cli_trigger_spec]
            )

            prefect_file = Path("prefect.yaml")
            with prefect_file.open(mode="r") as f:
                contents = yaml.safe_load(f)

            contents["deployments"] = [
                {
                    "name": "test-name-1",
                    "work_pool": {
                        "name": docker_work_pool.name,
                    },
                    "triggers": [
                        {**cli_trigger_spec, "expect": ["prefect.flow-run.Completed"]}
                    ],
                }
            ]

            with prefect_file.open(mode="w") as f:
                yaml.safe_dump(contents, f)

            with mock.patch(
                "prefect.cli.deploy._create_deployment_triggers",
                AsyncMock(),
            ) as create_triggers:
                await run_sync_in_worker_thread(
                    invoke_and_assert,
                    command=(
                        "deploy ./flows/hello.py:my_flow -n test-name-1"
                        f" --trigger '{json.dumps(cli_trigger_spec)}'"
                    ),
                    expected_code=0,
                )

                _, _, triggers = create_triggers.call_args[0]
                assert len(triggers) == 1
                assert triggers == expected_triggers

        @pytest.mark.usefixtures("project_dir")
        async def test_invalid_trigger_parsing(self, docker_work_pool):
            client = AsyncMock()
            client.server_type = ServerType.CLOUD

            invalid_json_str_trigger = "{enabled: true, match: woodchonk.move.*}"
            invalid_yaml_trigger = "invalid.yaml"

            with open(invalid_yaml_trigger, "w") as f:
                f.write("pretty please, trigger my flow when you see the woodchonk")

            for invalid_trigger in [invalid_json_str_trigger, invalid_yaml_trigger]:
                with mock.patch(
                    "prefect.cli.deploy._create_deployment_triggers",
                    AsyncMock(),
                ):
                    await run_sync_in_worker_thread(
                        invoke_and_assert,
                        command=(
                            "deploy ./flows/hello.py:my_flow -n test-name-1"
                            f" -p {docker_work_pool.name} --trigger '{invalid_trigger}'"
                        ),
                        expected_code=1,
                        expected_output_contains=["Failed to parse trigger"],
                    )

        @pytest.mark.usefixtures("interactive_console", "project_dir")
        async def test_triggers_saved_to_prefect_yaml(self, docker_work_pool):
            client = AsyncMock()
            client.server_type = ServerType.CLOUD

            cli_trigger_spec = {
                "name": "Trigger McTriggerson",
                "match": {"prefect.resource.id": "prefect.flow-run.*"},
                "expect": ["prefect.flow-run.Completed"],
            }

            with mock.patch(
                "prefect.cli.deploy._create_deployment_triggers",
                AsyncMock(),
            ):
                await run_sync_in_worker_thread(
                    invoke_and_assert,
                    command=(
                        "deploy ./flows/hello.py:my_flow -n test-name-1 -p"
                        f" {docker_work_pool.name} --trigger"
                        f" '{json.dumps(cli_trigger_spec)}'"
                    ),
                    user_input=(
                        # Decline schedule
                        "n"
                        + readchar.key.ENTER
                        # Decline docker build
                        + "n"
                        + readchar.key.ENTER
                        # Accept save configuration
                        + "y"
                        + readchar.key.ENTER
                    ),
                    expected_code=0,
                )

            # Read the updated prefect.yaml
            prefect_file = Path("prefect.yaml")
            with prefect_file.open(mode="r") as f:
                contents = yaml.safe_load(f)

            assert "deployments" in contents
            assert "triggers" in contents["deployments"][-1]
            assert contents["deployments"][-1]["triggers"] == [cli_trigger_spec]


@pytest.mark.usefixtures("project_dir", "interactive_console", "work_pool")
class TestDeployDockerBuildSteps:
    async def test_docker_build_step_exists_does_not_prompt_build_custom_docker_image(
        self,
        docker_work_pool,
        mock_build_docker_image,
    ):
        prefect_file = Path("prefect.yaml")
        with prefect_file.open(mode="r") as f:
            prefect_config = yaml.safe_load(f)

        with open("Dockerfile", "w") as f:
            f.write("FROM python:3.8-slim\n")

        prefect_config["build"] = [
            {
                "prefect_docker.deployments.steps.build_docker_image": {
                    "requires": "prefect-docker",
                    "image_name": "local/repo",
                    "tag": "dev",
                    "id": "build-image",
                    "dockerfile": "Dockerfile",
                }
            }
        ]

        # save it back
        with prefect_file.open(mode="w") as f:
            yaml.safe_dump(prefect_config, f)

        result = await run_sync_in_worker_thread(
            invoke_and_assert,
            command=(
                "deploy ./flows/hello.py:my_flow -n test-name --interval 3600 -p"
                f" {docker_work_pool.name}"
            ),
            user_input=(
                # Decline remote storage
                "n"
                + readchar.key.ENTER
                +
                # Accept save configuration
                "y"
                + readchar.key.ENTER
            ),
            expected_output_does_not_contain=[
                "Would you like to build a custom Docker image"
            ],
        )
        assert result.exit_code == 0
        assert "An important name/test" in result.output

        with prefect_file.open(mode="r") as f:
            prefect_config = yaml.safe_load(f)

    async def test_other_build_step_exists_prompts_build_custom_docker_image(
        self,
        docker_work_pool,
    ):
        prefect_file = Path("prefect.yaml")
        with prefect_file.open(mode="r") as f:
            prefect_config = yaml.safe_load(f)

        prefect_config["build"] = [
            {
                "prefect.deployments.steps.run_shell_script": {
                    "id": "sample-bash-cmd",
                    "script": "echo 'Hello, World!'",
                    "stream_output": False,
                }
            }
        ]

        # save it back
        with prefect_file.open(mode="w") as f:
            yaml.safe_dump(prefect_config, f)

        result = await run_sync_in_worker_thread(
            invoke_and_assert,
            command=(
                "deploy ./flows/hello.py:my_flow -n test-name --interval 3600"
                f" -p {docker_work_pool.name}"
            ),
            user_input=(
                # Reject build custom docker image
                "n"
                + readchar.key.ENTER
                # Accept save configuration
                + "y"
                + readchar.key.ENTER
            ),
            expected_output_contains=[
                "Would you like to build a custom Docker image",
                "Would you like to save configuration for this deployment",
            ],
        )
        assert result.exit_code == 0
        assert "An important name/test" in result.output

        prefect_file = Path("prefect.yaml")

        with open(prefect_file, "r") as f:
            config = yaml.safe_load(f)

        assert len(config["deployments"]) == 2
        assert config["deployments"][1]["name"] == "test-name"
        assert not config["deployments"][1].get("build")

    async def test_no_build_step_exists_prompts_build_custom_docker_image(
        self, docker_work_pool
    ):
        result = await run_sync_in_worker_thread(
            invoke_and_assert,
            command=(
                "deploy ./flows/hello.py:my_flow -n test-name --interval 3600"
                f" -p {docker_work_pool.name}"
            ),
            user_input=(
                # Reject build custom docker image
                "n"
                + readchar.key.ENTER
                # Accept save configuration
                + "y"
                + readchar.key.ENTER
            ),
            expected_output_contains=[
                "Would you like to build a custom Docker image",
                "Would you like to save configuration for this deployment",
            ],
        )
        assert result.exit_code == 0
        assert "An important name/test" in result.output

        prefect_file = Path("prefect.yaml")

        with open(prefect_file, "r") as f:
            config = yaml.safe_load(f)

        assert len(config["deployments"]) == 2
        assert config["deployments"][1]["name"] == "test-name"
        assert not config["deployments"][1].get("build")

    async def test_prompt_build_custom_docker_image_accepted_use_existing_dockerfile_accepted(
        self, docker_work_pool, mock_build_docker_image
    ):
        with open("Dockerfile", "w") as f:
            f.write("FROM python:3.8-slim\n")

        result = await run_sync_in_worker_thread(
            invoke_and_assert,
            command=(
                "deploy ./flows/hello.py:my_flow -n test-name --interval 3600"
                f" -p {docker_work_pool.name}"
            ),
            user_input=(
                # Accept build custom docker image
                "y"
                + readchar.key.ENTER
                # Accept use existing dockerfile
                + "y"
                + readchar.key.ENTER
                # Enter repo name
                + "prefecthq/prefect"
                + readchar.key.ENTER
                +
                # Default image_name
                readchar.key.ENTER
                +
                # Default tag
                readchar.key.ENTER
                +
                # Reject push to registry
                "n"
                + readchar.key.ENTER
                # Accept save configuration
                + "y"
                + readchar.key.ENTER
            ),
            expected_output_contains=[
                "Would you like to build a custom Docker image",
                "Would you like to use the Dockerfile in the current directory?",
                "Image prefecthq/prefect/test-name:latest will be built",
                "Would you like to push this image to a remote registry?",
                "Would you like to save configuration for this deployment",
            ],
            expected_output_does_not_contain=["Is this a private registry?"],
        )

        assert result.exit_code == 0
        assert "An important name/test" in result.output
        with open("prefect.yaml", "r") as f:
            config = yaml.safe_load(f)

        assert len(config["deployments"]) == 2
        assert config["deployments"][1]["name"] == "test-name"
        assert config["deployments"][1]["build"] == [
            {
                "prefect_docker.deployments.steps.build_docker_image": {
                    "id": "build-image",
                    "requires": "prefect-docker>=0.3.1",
                    "dockerfile": "Dockerfile",
                    "image_name": "prefecthq/prefect/test-name",
                    "tag": "latest",
                }
            }
        ]

    async def test_prompt_build_custom_docker_image_accepted_use_existing_dockerfile_rejected_rename_accepted(
        self, docker_work_pool, monkeypatch, mock_build_docker_image
    ):
        with open("Dockerfile", "w") as f:
            f.write("FROM python:3.8-slim\n")

        result = await run_sync_in_worker_thread(
            invoke_and_assert,
            command=(
                "deploy ./flows/hello.py:my_flow -n test-name --interval 3600"
                f" -p {docker_work_pool.name}"
            ),
            user_input=(
                # Accept build custom docker image
                "y"
                + readchar.key.ENTER
                # Reject use existing dockerfile
                + "n"
                + readchar.key.ENTER
                # Accept rename dockerfile
                + "y"
                + readchar.key.ENTER
                +
                # Enter new dockerfile name
                "Dockerfile.backup"
                + readchar.key.ENTER
                # Enter repo name
                + "prefecthq/prefect"
                + readchar.key.ENTER
                +
                # Default image_name
                readchar.key.ENTER
                +
                # Default tag
                readchar.key.ENTER
                +
                # Reject push to registry
                "n"
                + readchar.key.ENTER
                # Accept save configuration
                + "y"
                + readchar.key.ENTER
            ),
            expected_output_contains=[
                "Would you like to build a custom Docker image",
                "Would you like to use the Dockerfile in the current directory?",
                "A Dockerfile exists. You chose not to use it.",
                "Image prefecthq/prefect/test-name:latest will be built",
                "Would you like to push this image to a remote registry?",
                "Would you like to save configuration for this deployment",
            ],
            expected_output_does_not_contain=["Is this a private registry?"],
        )

        assert result.exit_code == 0

        with open("prefect.yaml", "r") as f:
            config = yaml.safe_load(f)

        assert len(config["deployments"]) == 2
        assert config["deployments"][1]["name"] == "test-name"
        assert config["deployments"][1]["build"] == [
            {
                "prefect_docker.deployments.steps.build_docker_image": {
                    "id": "build-image",
                    "requires": "prefect-docker>=0.3.1",
                    "dockerfile": "auto",
                    "image_name": "prefecthq/prefect/test-name",
                    "tag": "latest",
                }
            }
        ]

    async def test_prompt_build_custom_docker_image_accepted_use_existing_dockerfile_rejected_rename_rejected(
        self, docker_work_pool
    ):
        with open("Dockerfile", "w") as f:
            f.write("FROM python:3.8-slim\n")

        result = await run_sync_in_worker_thread(
            invoke_and_assert,
            command=(
                "deploy ./flows/hello.py:my_flow -n test-name --interval 3600"
                f" -p {docker_work_pool.name}"
            ),
            user_input=(
                # Accept build custom docker image
                "y"
                + readchar.key.ENTER
                # Reject use existing dockerfile
                + "n"
                + readchar.key.ENTER
                # Accept rename dockerfile
                + "n"
                + readchar.key.ENTER
            ),
            expected_code=1,
            expected_output_contains=[
                "Would you like to build a custom Docker image",
                "Would you like to use the Dockerfile in the current directory?",
                "A Dockerfile exists. You chose not to use it.",
                (
                    "A Dockerfile already exists. Please remove or rename the existing"
                    " one."
                ),
            ],
            expected_output_does_not_contain=["Is this a private registry?"],
        )

        assert result.exit_code == 1

    async def test_prompt_build_custom_docker_image_accepted_no_existing_dockerfile_uses_auto_build(
        self, docker_work_pool, monkeypatch, mock_build_docker_image
    ):
        result = await run_sync_in_worker_thread(
            invoke_and_assert,
            command=(
                "deploy ./flows/hello.py:my_flow -n test-name --interval 3600"
                f" -p {docker_work_pool.name}"
            ),
            user_input=(
                # Accept build custom docker image
                "y"
                + readchar.key.ENTER
                # Enter repo name
                + "prefecthq/prefect"
                + readchar.key.ENTER
                # Default image_name
                + readchar.key.ENTER
                # Default tag
                + readchar.key.ENTER
                # Reject push to registry
                + "n"
                + readchar.key.ENTER
                # Accept save configuration
                + "y"
                + readchar.key.ENTER
            ),
            expected_output_contains=[
                "Would you like to build a custom Docker image",
                "Image prefecthq/prefect/test-name:latest will be built",
                "Would you like to push this image to a remote registry?",
                "Would you like to save configuration for this deployment",
            ],
            expected_output_does_not_contain=["Is this a private registry?"],
        )

        assert result.exit_code == 0

        with open("prefect.yaml", "r") as f:
            config = yaml.safe_load(f)

        assert len(config["deployments"]) == 2
        assert config["deployments"][1]["name"] == "test-name"
        assert config["deployments"][1]["build"] == [
            {
                "prefect_docker.deployments.steps.build_docker_image": {
                    "id": "build-image",
                    "requires": "prefect-docker>=0.3.1",
                    "dockerfile": "auto",
                    "image_name": "prefecthq/prefect/test-name",
                    "tag": "latest",
                }
            }
        ]

    async def test_no_existing_work_pool_image_gets_updated_after_adding_build_docker_image_step(
        self, docker_work_pool, monkeypatch, mock_build_docker_image
    ):
        prefect_file = Path("prefect.yaml")
        if prefect_file.exists():
            prefect_file.unlink()
        assert not prefect_file.exists()

        result = await run_sync_in_worker_thread(
            invoke_and_assert,
            command=(
                "deploy ./flows/hello.py:my_flow -n test-name --interval 3600"
                f" -p {docker_work_pool.name}"
            ),
            user_input=(
                # Accept build custom docker image
                "y"
                + readchar.key.ENTER
                # Enter repo name
                + "prefecthq/prefect"
                + readchar.key.ENTER
                # Default image_name
                + readchar.key.ENTER
                # Default tag
                + readchar.key.ENTER
                # Reject push to registry
                + "n"
                + readchar.key.ENTER
                # Decline remote storage
                + "n"
                + readchar.key.ENTER
                # Accept save configuration
                + "y"
                + readchar.key.ENTER
            ),
            expected_output_contains=[
                "Would you like to build a custom Docker image",
                "Image prefecthq/prefect/test-name:latest will be built",
                "Would you like to push this image to a remote registry?",
                "Would you like to save configuration for this deployment",
            ],
            expected_output_does_not_contain=["Is this a private registry?"],
        )

        assert result.exit_code == 0

        with open("prefect.yaml", "r") as f:
            config = yaml.safe_load(f)

        assert len(config["deployments"]) == 1
        assert config["deployments"][0]["name"] == "test-name"
        assert config["deployments"][0]["work_pool"]["name"] == docker_work_pool.name
        assert (
            config["deployments"][0]["work_pool"]["job_variables"]["image"]
            == "{{ build-image.image }}"
        )
        assert config["build"] == [
            {
                "prefect_docker.deployments.steps.build_docker_image": {
                    "id": "build-image",
                    "requires": "prefect-docker>=0.3.1",
                    "dockerfile": "auto",
                    "image_name": "prefecthq/prefect/test-name",
                    "tag": "latest",
                }
            }
        ]

    async def test_work_pool_image_already_exists_not_updated_after_adding_build_docker_image_step(
        self, docker_work_pool, monkeypatch, mock_build_docker_image
    ):
        prefect_file = Path("prefect.yaml")
        with open("prefect.yaml", "w") as f:
            contents = {
                "work_pool": {
                    "name": docker_work_pool.name,
                    "job_variables": {"image": "original-image"},
                }
            }
            yaml.dump(contents, f)
        assert prefect_file.exists()

        result = await run_sync_in_worker_thread(
            invoke_and_assert,
            command=(
                "deploy ./flows/hello.py:my_flow -n test-name --interval 3600"
                f" -p {docker_work_pool.name}"
            ),
            user_input=(
                # Accept build custom docker image
                "y"
                + readchar.key.ENTER
                # Enter repo name
                + "prefecthq/prefect"
                + readchar.key.ENTER
                # Default image_name
                + readchar.key.ENTER
                # Default tag
                + readchar.key.ENTER
                # Reject push to registry
                + "n"
                + readchar.key.ENTER
                # Decline remote storage
                + "n"
                + readchar.key.ENTER
                # Accept save configuration
                + "y"
                + readchar.key.ENTER
            ),
            expected_output_contains=[
                "Would you like to build a custom Docker image",
                "Image prefecthq/prefect/test-name:latest will be built",
                "Would you like to push this image to a remote registry?",
                "Would you like to save configuration for this deployment",
            ],
            expected_output_does_not_contain=["Is this a private registry?"],
        )

        assert result.exit_code == 0

        with open("prefect.yaml", "r") as f:
            config = yaml.safe_load(f)

        assert len(config["deployments"]) == 1
        assert config["deployments"][0]["name"] == "test-name"
        assert config["deployments"][0]["work_pool"]["name"] == docker_work_pool.name
        assert (
            config["deployments"][0]["work_pool"]["job_variables"]["image"]
            == "{{ build-image.image }}"
        )
        assert config["work_pool"] == {
            "name": docker_work_pool.name,
            "job_variables": {"image": "original-image"},
        }


class TestDeployInfraOverrides:
    @pytest.fixture
    async def work_pool(self, prefect_client):
        await prefect_client.create_work_pool(
            WorkPoolCreate(name="test-pool", type="test")
        )

    async def test_uses_infra_overrides(self, project_dir, work_pool, prefect_client):
        await run_sync_in_worker_thread(
            invoke_and_assert,
            command=(
                "deploy ./flows/hello.py:my_flow -n test-name -p test-pool --version"
                " 1.0.0 -v env=prod -t foo-bar --variable"
                ' \'{"resources":{"limits":{"cpu": 1}}}\''
            ),
            expected_code=0,
            expected_output_contains=[
                "An important name/test-name",
                "prefect worker start --pool 'test-pool'",
            ],
        )

        deployment = await prefect_client.read_deployment_by_name(
            "An important name/test-name"
        )
        assert deployment.name == "test-name"
        assert deployment.work_pool_name == "test-pool"
        assert deployment.version == "1.0.0"
        assert deployment.tags == ["foo-bar"]
        assert deployment.infra_overrides == {
            "env": "prod",
            "resources": {"limits": {"cpu": 1}},
        }

    async def test_rejects_json_strings(self, project_dir, work_pool):
        await run_sync_in_worker_thread(
            invoke_and_assert,
            command=(
                "deploy ./flows/hello.py:my_flow -n test-name -p test-pool --version"
                " 1.0.0 -v env=prod -t foo-bar --variable 'my-variable'"
            ),
            expected_code=1,
            expected_output_contains=[
                "Could not parse variable",
            ],
        )

    async def test_rejects_json_arrays(self, project_dir, work_pool):
        await run_sync_in_worker_thread(
            invoke_and_assert,
            command=(
                "deploy ./flows/hello.py:my_flow -n test-name -p test-pool --version"
                " 1.0.0 -v env=prod -t foo-bar --variable ['my-variable']"
            ),
            expected_code=1,
            expected_output_contains=[
                "Could not parse variable",
            ],
        )

    async def test_rejects_invalid_json(self, project_dir, work_pool):
        await run_sync_in_worker_thread(
            invoke_and_assert,
            command=(
                "deploy ./flows/hello.py:my_flow -n test-name -p test-pool --version"
                " 1.0.0 -v env=prod -t foo-bar --variable "
                ' \'{"resources":{"limits":{"cpu"}\''
            ),
            expected_code=1,
            expected_output_contains=[
                "Could not parse variable",
            ],
        )


@pytest.mark.usefixtures("project_dir", "interactive_console", "work_pool")
class TestDeployDockerPushSteps:
    async def test_prompt_push_custom_docker_image_rejected(
        self, docker_work_pool, monkeypatch, mock_build_docker_image
    ):
        result = await run_sync_in_worker_thread(
            invoke_and_assert,
            command=(
                "deploy ./flows/hello.py:my_flow -n test-name --interval 3600"
                f" -p {docker_work_pool.name}"
            ),
            user_input=(
                # Accept build custom docker image
                "y"
                + readchar.key.ENTER
                # Enter repo name
                + "prefecthq/prefect"
                + readchar.key.ENTER
                # Default image_name
                + readchar.key.ENTER
                # Default tag
                + readchar.key.ENTER
                # Reject push to registry
                + "n"
                + readchar.key.ENTER
                # Accept save configuration
                + "y"
                + readchar.key.ENTER
            ),
            expected_output_contains=[
                "Would you like to build a custom Docker image",
                "Image prefecthq/prefect/test-name:latest will be built",
                "Would you like to push this image to a remote registry?",
                "Would you like to save configuration for this deployment",
            ],
            expected_output_does_not_contain=["Is this a private registry?"],
        )

        assert result.exit_code == 0

        with open("prefect.yaml", "r") as f:
            config = yaml.safe_load(f)

        assert len(config["deployments"]) == 2
        assert config["deployments"][1]["name"] == "test-name"
        assert config["deployments"][1]["build"] == [
            {
                "prefect_docker.deployments.steps.build_docker_image": {
                    "id": "build-image",
                    "requires": "prefect-docker>=0.3.1",
                    "dockerfile": "auto",
                    "image_name": "prefecthq/prefect/test-name",
                    "tag": "latest",
                }
            }
        ]
        assert not config["deployments"][1].get("push")

    async def test_prompt_push_custom_docker_image_accepted_public_registry(
        self, docker_work_pool, monkeypatch, mock_build_docker_image
    ):
        result = await run_sync_in_worker_thread(
            invoke_and_assert,
            command=(
                "deploy ./flows/hello.py:my_flow -n test-name --interval 3600"
                f" -p {docker_work_pool.name}"
            ),
            user_input=(
                # Accept build custom docker image
                "y"
                + readchar.key.ENTER
                # Enter repo name
                + "prefecthq/prefect"
                + readchar.key.ENTER
                # Default image_name
                + readchar.key.ENTER
                # Default tag
                + readchar.key.ENTER
                # Accept push to registry
                + "y"
                + readchar.key.ENTER
                # Registry URL
                + "https://hub.docker.com"
                + readchar.key.ENTER
                # Reject private registry
                + "n"
                + readchar.key.ENTER
                # Accept save configuration
                + "y"
                + readchar.key.ENTER
            ),
            expected_output_contains=[
                "Would you like to build a custom Docker image",
                "Image prefecthq/prefect/test-name:latest will be built",
                "Would you like to push this image to a remote registry?",
                "Is this a private registry?",
                "Would you like to save configuration for this deployment",
            ],
            expected_output_does_not_contain=[
                "Would you like use prefect-docker to manage Docker registry"
                " credentials?"
            ],
        )

        assert result.exit_code == 0

        with open("prefect.yaml", "r") as f:
            config = yaml.safe_load(f)

        assert len(config["deployments"]) == 2
        assert config["deployments"][1]["name"] == "test-name"
        assert config["deployments"][1]["build"] == [
            {
                "prefect_docker.deployments.steps.build_docker_image": {
                    "id": "build-image",
                    "requires": "prefect-docker>=0.3.1",
                    "dockerfile": "auto",
                    "image_name": "https://hub.docker.com/prefecthq/prefect/test-name",
                    "tag": "latest",
                }
            }
        ]

        assert config["deployments"][1]["push"] == [
            {
                "prefect_docker.deployments.steps.push_docker_image": {
                    "requires": "prefect-docker>=0.3.1",
                    "image_name": "{{ build-image.image_name }}",
                    "tag": "{{ build-image.tag }}",
                }
            }
        ]

    async def test_prompt_push_docker_image_accepted_private_registry_use_existing_core_creds(
        self, docker_work_pool, monkeypatch, mock_build_docker_image
    ):
        docker_registry_creds_name = f"deployment-{slugify('test-name')}-{slugify(docker_work_pool.name)}-registry-creds"

        # create a DockerRegistry block so we can use existing credentials
        await DockerRegistry(
            username="abc",
            password="123",
            registry_url="https://private.docker.com",
        ).save(name=docker_registry_creds_name, overwrite=True)

        assert await DockerRegistry.load(docker_registry_creds_name)

        result = await run_sync_in_worker_thread(
            invoke_and_assert,
            command=(
                "deploy ./flows/hello.py:my_flow -n test-name --interval 3600"
                f" -p {docker_work_pool.name}"
            ),
            user_input=(
                # Accept build custom docker image
                "y"
                + readchar.key.ENTER
                # Enter repo name
                + "prefecthq/prefect"
                + readchar.key.ENTER
                # Default image_name
                + readchar.key.ENTER
                # Default tag
                + readchar.key.ENTER
                # Accept push to registry
                + "y"
                + readchar.key.ENTER
                # Registry URL
                + "https://private.docker.com"
                + readchar.key.ENTER
                # Accept private registry
                + "y"
                + readchar.key.ENTER
                # Reject use prefect-docker
                + "n"
                + readchar.key.ENTER
                # Accept use existing creds
                + "y"
                + readchar.key.ENTER
                # Accept save configuration
                + "y"
                + readchar.key.ENTER
            ),
            expected_output_contains=[
                "Would you like to build a custom Docker image",
                "Image prefecthq/prefect/test-name:latest will be built",
                "Would you like to push this image to a remote registry?",
                "Is this a private registry?",
                (
                    "Would you like use prefect-docker to manage Docker registry"
                    " credentials?"
                ),
                "Would you like to use the existing Docker registry credentials",
                "Would you like to save configuration for this deployment",
            ],
            expected_output_does_not_contain=["Installing prefect-docker..."],
        )

        assert result.exit_code == 0

        with open("prefect.yaml", "r") as f:
            config = yaml.safe_load(f)

        assert len(config["deployments"]) == 2
        assert config["deployments"][1]["name"] == "test-name"
        assert config["deployments"][1]["build"] == [
            {
                "prefect_docker.deployments.steps.build_docker_image": {
                    "id": "build-image",
                    "requires": "prefect-docker>=0.3.1",
                    "dockerfile": "auto",
                    "image_name": (
                        "https://private.docker.com/prefecthq/prefect/test-name"
                    ),
                    "tag": "latest",
                }
            }
        ]

        assert config["deployments"][1]["push"] == [
            {
                "prefect_docker.deployments.steps.push_docker_image": {
                    "requires": "prefect-docker>=0.3.1",
                    "image_name": "{{ build-image.image_name }}",
                    "tag": "{{ build-image.tag }}",
                    "credentials": (
                        "{{ prefect.docker-registry.docker_registry_creds_name }}"
                    ),
                }
            }
        ]

        with pytest.raises(ImportError):
            import prefect_docker  # noqa

    async def test_prompt_push_docker_image_accepted_private_registry_use_new_core_creds(
        self, docker_work_pool, monkeypatch, mock_prompt, mock_build_docker_image
    ):
        # ensure the DockerRegistry block does not exist
        docker_registry_creds_name = f"deployment-{slugify('test-name')}-{slugify(docker_work_pool.name)}-registry-creds"
        with pytest.raises(ValueError):
            await DockerRegistry.load(docker_registry_creds_name)

        result = await run_sync_in_worker_thread(
            invoke_and_assert,
            command=(
                "deploy ./flows/hello.py:my_flow -n test-name --interval 3600"
                f" -p {docker_work_pool.name}"
            ),
            user_input=(
                # Accept build custom docker image
                "y"
                + readchar.key.ENTER
                # Enter repo name
                + "prefecthq/prefect"
                + readchar.key.ENTER
                # Default image_name
                + readchar.key.ENTER
                # Default tag
                + readchar.key.ENTER
                # Accept push to registry
                + "y"
                + readchar.key.ENTER
                # Registry URL
                + "https://private.docker.com"
                + readchar.key.ENTER
                # Accept private registry
                + "y"
                + readchar.key.ENTER
                # Reject use prefect-docker
                + "n"
                + readchar.key.ENTER
                # Enter username
                + "abc"
                + readchar.key.ENTER
                # Enter password
                + "456"
                + readchar.key.ENTER
                # Accept save configuration
                + "y"
                + readchar.key.ENTER
            ),
            expected_output_contains=[
                "Would you like to build a custom Docker image",
                "Image prefecthq/prefect/test-name:latest will be built",
                "Would you like to push this image to a remote registry?",
                "Is this a private registry?",
                (
                    "Would you like use prefect-docker to manage Docker registry"
                    " credentials?"
                ),
                "Docker registry username",
                "Would you like to save configuration for this deployment",
            ],
            expected_output_does_not_contain=[
                "Would you like to use the existing Docker registry credentials",
                "Installing prefect-docker...",
            ],
        )

        assert result.exit_code == 0

        with open("prefect.yaml", "r") as f:
            config = yaml.safe_load(f)

        assert len(config["deployments"]) == 2
        assert config["deployments"][1]["name"] == "test-name"
        assert config["deployments"][1]["build"] == [
            {
                "prefect_docker.deployments.steps.build_docker_image": {
                    "id": "build-image",
                    "requires": "prefect-docker>=0.3.1",
                    "dockerfile": "auto",
                    "image_name": (
                        "https://private.docker.com/prefecthq/prefect/test-name"
                    ),
                    "tag": "latest",
                }
            }
        ]

        assert config["deployments"][1]["push"] == [
            {
                "prefect_docker.deployments.steps.push_docker_image": {
                    "requires": "prefect-docker>=0.3.1",
                    "image_name": "{{ build-image.image_name }}",
                    "tag": "{{ build-image.tag }}",
                    "credentials": (
                        "{{ prefect.docker-registry.docker_registry_creds_name }}"
                    ),
                }
            }
        ]

        new_block = await DockerRegistry.load(docker_registry_creds_name)

        assert new_block.username == "abc"
        assert new_block.password.get_secret_value() == "456"
        assert new_block.registry_url == "https://private.docker.com"

        with pytest.raises(ImportError):
            import prefect_docker  # noqa

    async def test_prompt_push_docker_image_accepted_private_registry_reject_use_existing_core_creds(
        self, docker_work_pool, monkeypatch, mock_prompt, mock_build_docker_image
    ):
        docker_registry_creds_name = f"deployment-{slugify('test-name')}-{slugify(docker_work_pool.name)}-registry-creds"

        # create a DockerRegistry block so we can reject existing credentials
        docker_registry_block = DockerRegistry(
            username="abc",
            password="123",
            registry_url="https://private.docker.com",
        )
        await docker_registry_block.save(
            name=docker_registry_creds_name, overwrite=True
        )

        assert await DockerRegistry.load(docker_registry_creds_name)

        result = await run_sync_in_worker_thread(
            invoke_and_assert,
            command=(
                "deploy ./flows/hello.py:my_flow -n test-name --interval 3600"
                f" -p {docker_work_pool.name}"
            ),
            user_input=(
                # Accept build custom docker image
                "y"
                + readchar.key.ENTER
                # Enter repo name
                + "prefecthq/prefect"
                + readchar.key.ENTER
                # Default image_name
                + readchar.key.ENTER
                # Default tag
                + readchar.key.ENTER
                # Accept push to registry
                + "y"
                + readchar.key.ENTER
                # Registry URL
                + "https://private2.docker.com"
                + readchar.key.ENTER
                # Accept private registry
                + "y"
                + readchar.key.ENTER
                # Reject use prefect-docker
                + "n"
                + readchar.key.ENTER
                # Reject use existing creds
                + "n"
                + readchar.key.ENTER
                # Enter username
                + "def"
                + readchar.key.ENTER
                # Enter password
                + "456"
                + readchar.key.ENTER
                # Accept save configuration
                + "y"
                + readchar.key.ENTER
            ),
            expected_output_contains=[
                "Would you like to build a custom Docker image",
                "Image prefecthq/prefect/test-name:latest will be built",
                "Would you like to push this image to a remote registry?",
                "Is this a private registry?",
                (
                    "Would you like use prefect-docker to manage Docker registry"
                    " credentials?"
                ),
                "Would you like to use the existing Docker registry credentials",
                "Docker registry username",
                "Would you like to save configuration for this deployment",
            ],
            expected_output_does_not_contain=["Installing prefect-docker..."],
        )

        assert result.exit_code == 0

        with open("prefect.yaml", "r") as f:
            config = yaml.safe_load(f)

        assert len(config["deployments"]) == 2
        assert config["deployments"][1]["name"] == "test-name"
        assert config["deployments"][1]["build"] == [
            {
                "prefect_docker.deployments.steps.build_docker_image": {
                    "id": "build-image",
                    "requires": "prefect-docker>=0.3.1",
                    "dockerfile": "auto",
                    "image_name": (
                        "https://private2.docker.com/prefecthq/prefect/test-name"
                    ),
                    "tag": "latest",
                }
            }
        ]

        assert config["deployments"][1]["push"] == [
            {
                "prefect_docker.deployments.steps.push_docker_image": {
                    "requires": "prefect-docker>=0.3.1",
                    "image_name": "{{ build-image.image_name }}",
                    "tag": "{{ build-image.tag }}",
                    "credentials": (
                        "{{ prefect.docker-registry.docker_registry_creds_name }}"
                    ),
                }
            }
        ]

        new_block = await DockerRegistry.load(docker_registry_creds_name)

        assert new_block.username == "def"
        assert new_block.password != "123"
        assert new_block.password.get_secret_value() == "456"
        assert new_block.registry_url == "https://private2.docker.com"

        with pytest.raises(ImportError):
            import prefect_docker  # noqa


class TestDeployingUsingCustomPrefectFile:
    def customize_from_existing_prefect_file(
        self,
        existing_file: Path,
        new_file: io.TextIOBase,
        work_pool: Optional[WorkPool],
    ):
        with existing_file.open(mode="r") as f:
            contents = yaml.safe_load(f)

        # Customize the template
        contents["deployments"] = [
            {
                "name": "test-deployment1",
                "entrypoint": "flows/hello.py:my_flow",
                "work_pool": {"name": work_pool.name if work_pool else "some_name"},
            },
            {
                "name": "test-deployment2",
                "entrypoint": "flows/hello.py:my_flow",
                "work_pool": {"name": work_pool.name if work_pool else "some_name"},
            },
        ]
        # Write the customized template
        yaml.dump(contents, new_file)

    @pytest.mark.usefixtures("project_dir")
    async def test_deploying_using_custom_prefect_file(
        self, prefect_client: PrefectClient, work_pool: WorkPool
    ):
        # Create and use a temporary prefect.yaml file
        with tempfile.NamedTemporaryFile("w+") as fp:
            self.customize_from_existing_prefect_file(
                Path("prefect.yaml"), fp, work_pool
            )

            await run_sync_in_worker_thread(
                invoke_and_assert,
                command=f"deploy --all --prefect-file {fp.name}",
                expected_code=0,
                user_input=(
                    # decline remote storage
                    "n"
                    + readchar.key.ENTER
                    # reject saving configuration
                    + "n"
                    + readchar.key.ENTER
                    # reject naming deployment
                    + "n"
                    + readchar.key.ENTER
                ),
                expected_output_contains=[
                    (
                        "Deployment 'An important name/test-deployment1' successfully"
                        " created"
                    ),
                    (
                        "Deployment 'An important name/test-deployment2' successfully"
                        " created"
                    ),
                ],
            )

        # Check if deployments were created correctly
        deployment1 = await prefect_client.read_deployment_by_name(
            "An important name/test-deployment1",
        )
        deployment2 = await prefect_client.read_deployment_by_name(
            "An important name/test-deployment2"
        )

        assert deployment1.name == "test-deployment1"
        assert deployment1.work_pool_name == work_pool.name
        assert deployment2.name == "test-deployment2"
        assert deployment2.work_pool_name == work_pool.name

    @pytest.mark.usefixtures("project_dir")
    async def test_deploying_using_missing_prefect_file(self):
        await run_sync_in_worker_thread(
            invoke_and_assert,
            command="deploy --all --prefect-file THIS_FILE_DOES_NOT_EXIST",
            expected_code=1,
            expected_output_contains=[
                "Unable to read the specified config file. Reason: [Errno 2] "
                "No such file or directory: 'THIS_FILE_DOES_NOT_EXIST'. Skipping"
            ],
        )

    @pytest.mark.usefixtures("project_dir")
    @pytest.mark.parametrize(
        "content", ["{this isn't valid YAML!}", "unbalanced blackets: ]["]
    )
    async def test_deploying_using_malformed_prefect_file(self, content: str):
        with tempfile.NamedTemporaryFile("w+") as fp:
            fp.write(content)

            await run_sync_in_worker_thread(
                invoke_and_assert,
                command=f"deploy --all --prefect-file {fp.name}",
                expected_code=1,
                expected_output_contains=[
                    "Unable to parse the specified config file. Skipping."
                ],
            )

    @pytest.mark.usefixtures("project_dir")
    async def test_deploying_directory_as_prefect_file(self):
        await run_sync_in_worker_thread(
            invoke_and_assert,
            command="deploy --all --prefect-file ./",
            expected_code=1,
            expected_output_contains=[
                "Unable to read the specified config file. Reason: [Errno 21] "
                "Is a directory: '.'. Skipping."
            ],
        )<|MERGE_RESOLUTION|>--- conflicted
+++ resolved
@@ -2948,7 +2948,6 @@
             ),
             expected_code=1,
             expected_output_contains="Both 'schedule' and 'schedules' keys are present in the deployment configuration. Please use only use `schedules`.",
-<<<<<<< HEAD
         )
 
     @pytest.mark.usefixtures("project_dir")
@@ -2989,48 +2988,6 @@
             "An important name/test-name"
         )
 
-=======
-        )
-
-    @pytest.mark.usefixtures("project_dir")
-    async def test_yaml_with_schedule_prints_deprecation_warning(self, work_pool):
-        prefect_yaml = Path("prefect.yaml")
-        with prefect_yaml.open(mode="r") as f:
-            deploy_config = yaml.safe_load(f)
-
-        deploy_config["deployments"][0]["name"] = "test-name"
-        deploy_config["deployments"][0]["schedule"]["interval"] = 42
-
-        with prefect_yaml.open(mode="w") as f:
-            yaml.safe_dump(deploy_config, f)
-
-        await run_sync_in_worker_thread(
-            invoke_and_assert,
-            command=(
-                f"deploy ./flows/hello.py:my_flow -n test-name --pool {work_pool.name}"
-            ),
-            expected_code=0,
-            expected_output_contains="Defining a schedule via the `schedule` key in the deployment",
-        )
-
-    @pytest.mark.usefixtures("project_dir")
-    async def test_can_provide_multiple_schedules_of_the_same_type_via_command(
-        self, prefect_client, work_pool
-    ):
-        await run_sync_in_worker_thread(
-            invoke_and_assert,
-            command=f"deploy ./flows/hello.py:my_flow -n test-name --cron '* * * * *' --cron '0 * * * *' --pool {work_pool.name}",
-            expected_code=0,
-            expected_output_contains=[
-                "Deployment 'An important name/test-name' successfully created"
-            ],
-        )
-
-        deployment = await prefect_client.read_deployment_by_name(
-            "An important name/test-name"
-        )
-
->>>>>>> 224fe561
         schedules = set()
         for deployment_schedule in deployment.schedules:
             schedule = deployment_schedule.schedule
