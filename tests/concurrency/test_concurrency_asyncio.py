from unittest import mock

import pytest
from httpx import HTTPStatusError, Request, Response
from starlette import status

from prefect import flow, task
from prefect.concurrency.asyncio import (
    ConcurrencySlotAcquisitionError,
    _acquire_concurrency_slots,
    _release_concurrency_slots,
    concurrency,
    rate_limit,
)
from prefect.events.clients import AssertingEventsClient
from prefect.events.worker import EventsWorker
from prefect.server.schemas.core import ConcurrencyLimitV2


async def test_concurrency_orchestrates_api(concurrency_limit: ConcurrencyLimitV2):
    executed = False

    async def resource_heavy():
        nonlocal executed
        async with concurrency("test", occupy=1):
            executed = True

    assert not executed

    with mock.patch(
        "prefect.concurrency.asyncio._acquire_concurrency_slots",
        wraps=_acquire_concurrency_slots,
    ) as acquire_spy:
        with mock.patch(
            "prefect.concurrency.asyncio._release_concurrency_slots",
            wraps=_release_concurrency_slots,
        ) as release_spy:
            await resource_heavy()

            acquire_spy.assert_called_once_with(
<<<<<<< HEAD
                ["test"], 1, timeout_seconds=None, create_if_missing=True
=======
                ["test"],
                1,
                timeout_seconds=None,
                create_if_missing=True,
                holder=None,
                max_retries=None,
>>>>>>> e900a5bb
            )

            # On release we calculate how many seconds the slots were occupied
            # for, so here we really just want to make sure that the value
            # passed as `occupy_seconds` is > 0.

            names, occupy, occupy_seconds = release_spy.call_args[0]
            assert names == ["test"]
            assert occupy == 1
            assert occupy_seconds > 0

    assert executed


async def test_concurrency_can_be_used_within_a_flow(
    concurrency_limit: ConcurrencyLimitV2,
):
    executed = False

    @task
    async def resource_heavy():
        nonlocal executed
        async with concurrency("test", occupy=1):
            executed = True

    @flow
    async def my_flow():
        await resource_heavy()

    assert not executed

    await my_flow()

    assert executed


@pytest.mark.skip(
    reason="New engine does not support calling async from sync",
)
def test_concurrency_mixed_sync_async(
    concurrency_limit: ConcurrencyLimitV2,
):
    executed = False

    @task
    async def resource_heavy():
        nonlocal executed
        async with concurrency("test", occupy=1):
            executed = True

    @flow
    def my_flow():
        resource_heavy()

    assert not executed

    my_flow()

    assert executed


async def test_concurrency_emits_events(
    concurrency_limit: ConcurrencyLimitV2,
    other_concurrency_limit: ConcurrencyLimitV2,
    asserting_events_worker: EventsWorker,
    mock_should_emit_events,
    reset_worker_events,
):
    executed = False

    async def resource_heavy():
        nonlocal executed
        async with concurrency(["test", "other"], occupy=1):
            executed = True

    await resource_heavy()

    await asserting_events_worker.drain()
    assert isinstance(asserting_events_worker._client, AssertingEventsClient)
    assert len(asserting_events_worker._client.events) == 4  # 2 acquire, 2 release

    # Check the events for the `test` concurrency_limit.
    for phase in ["acquired", "released"]:
        event = next(
            filter(
                lambda e: e.event == f"prefect.concurrency-limit.{phase}"
                and e.resource.id
                == f"prefect.concurrency-limit.{concurrency_limit.id}",
                asserting_events_worker._client.events,
            )
        )

        assert dict(event.resource) == {
            "prefect.resource.id": f"prefect.concurrency-limit.{concurrency_limit.id}",
            "prefect.resource.name": concurrency_limit.name,
            "slots-acquired": "1",
            "limit": str(concurrency_limit.limit),
        }

        # Since they were used together we expect that the `test` limit events
        # should also include the `other` limit as a related resource.

        assert len(event.related) == 1
        assert dict(event.related[0]) == {
            "prefect.resource.id": (
                f"prefect.concurrency-limit.{other_concurrency_limit.id}"
            ),
            "prefect.resource.role": "concurrency-limit",
        }

    # Check the events for the `other` concurrency_limit.
    for phase in ["acquired", "released"]:
        event = next(
            filter(
                lambda e: e.event == f"prefect.concurrency-limit.{phase}"
                and e.resource.id
                == f"prefect.concurrency-limit.{other_concurrency_limit.id}",
                asserting_events_worker._client.events,
            )
        )

        assert dict(event.resource) == {
            "prefect.resource.id": (
                f"prefect.concurrency-limit.{other_concurrency_limit.id}"
            ),
            "prefect.resource.name": other_concurrency_limit.name,
            "slots-acquired": "1",
            "limit": str(other_concurrency_limit.limit),
        }

        # Since they were used together we expect that the `other` limit events
        # should also include the `test` limit as a related resource.

        assert len(event.related) == 1
        assert dict(event.related[0]) == {
            "prefect.resource.id": f"prefect.concurrency-limit.{concurrency_limit.id}",
            "prefect.resource.role": "concurrency-limit",
        }


@pytest.fixture
def mock_increment_concurrency_slots(monkeypatch):
    async def mocked_increment_concurrency_slots(*args, **kwargs):
        response = Response(
            status_code=status.HTTP_423_LOCKED,
            headers={"Retry-After": "0.01"},
        )
        raise HTTPStatusError(
            message="Locked",
            request=Request("GET", "http://test.com"),
            response=response,
        )

    monkeypatch.setattr(
        "prefect.client.orchestration.PrefectClient.increment_concurrency_slots",
        mocked_increment_concurrency_slots,
    )


@pytest.mark.usefixtures("concurrency_limit", "mock_increment_concurrency_slots")
async def test_concurrency_respects_timeout():
    with pytest.raises(TimeoutError, match=".*timed out after 0.01 second(s)*"):
        async with concurrency("test", occupy=1, timeout_seconds=0.01):
            print("should not be executed")


@pytest.mark.usefixtures("mock_increment_concurrency_slots")
async def test_concurrency_respects_max_retries():
    with pytest.raises(ConcurrencySlotAcquisitionError):
        async with concurrency("test", occupy=1, max_retries=0, timeout_seconds=5):
            print("should not be executed")


async def test_rate_limit_orchestrates_api(
    concurrency_limit_with_decay: ConcurrencyLimitV2,
):
    executed = False

    async def resource_heavy():
        nonlocal executed
        await rate_limit("test", 1)
        executed = True

    assert not executed

    with mock.patch(
        "prefect.concurrency.asyncio._acquire_concurrency_slots",
        wraps=_acquire_concurrency_slots,
    ) as acquire_spy:
        with mock.patch(
            "prefect.concurrency.asyncio._release_concurrency_slots",
            wraps=_release_concurrency_slots,
        ) as release_spy:
            await resource_heavy()

            acquire_spy.assert_called_once_with(
                ["test"],
                1,
                mode="rate_limit",
                timeout_seconds=None,
                create_if_missing=True,
            )

            # When used as a rate limit concurrency slots are not explicitly
            # released.
            release_spy.assert_not_called()

    assert executed


async def test_rate_limit_can_be_used_within_a_flow(
    concurrency_limit_with_decay: ConcurrencyLimitV2,
):
    executed = False

    @task
    async def resource_heavy():
        nonlocal executed
        await rate_limit("test", occupy=1)
        executed = True

    @flow
    async def my_flow():
        await resource_heavy()

    assert not executed

    await my_flow()

    assert executed


@pytest.mark.skip(
    reason="New engine does not support calling async from sync",
)
def test_rate_limit_mixed_sync_async(
    concurrency_limit_with_decay: ConcurrencyLimitV2,
):
    executed = False

    @task
    async def resource_heavy():
        nonlocal executed
        await rate_limit("test", occupy=1)
        executed = True

    @flow
    def my_flow():
        resource_heavy()

    assert not executed

    my_flow()

    assert executed


async def test_rate_limit_emits_events(
    concurrency_limit_with_decay: ConcurrencyLimitV2,
    other_concurrency_limit_with_decay: ConcurrencyLimitV2,
    asserting_events_worker: EventsWorker,
    mock_should_emit_events,
    reset_worker_events,
):
    async def resource_heavy():
        await rate_limit(["test", "other"], occupy=1)

    await resource_heavy()

    await asserting_events_worker.drain()
    assert isinstance(asserting_events_worker._client, AssertingEventsClient)
    assert len(asserting_events_worker._client.events) == 2

    # Check the event for the `test` concurrency_limit.
    event = next(
        filter(
            lambda e: e.resource.id
            == f"prefect.concurrency-limit.{concurrency_limit_with_decay.id}",
            asserting_events_worker._client.events,
        )
    )

    assert event.event == "prefect.concurrency-limit.acquired"
    assert dict(event.resource) == {
        "prefect.resource.id": (
            f"prefect.concurrency-limit.{concurrency_limit_with_decay.id}"
        ),
        "prefect.resource.name": concurrency_limit_with_decay.name,
        "slots-acquired": "1",
        "limit": str(concurrency_limit_with_decay.limit),
    }

    # Since they were used together we expect that the `test` limit events
    # should also include the `other` limit as a related resource.

    assert len(event.related) == 1
    assert dict(event.related[0]) == {
        "prefect.resource.id": (
            f"prefect.concurrency-limit.{other_concurrency_limit_with_decay.id}"
        ),
        "prefect.resource.role": "concurrency-limit",
    }

    # Check the event for the `other` concurrency_limit.
    event = next(
        filter(
            lambda e: e.resource.id
            == f"prefect.concurrency-limit.{other_concurrency_limit_with_decay.id}",
            asserting_events_worker._client.events,
        )
    )

    assert event.event == "prefect.concurrency-limit.acquired"
    assert dict(event.resource) == {
        "prefect.resource.id": (
            f"prefect.concurrency-limit.{other_concurrency_limit_with_decay.id}"
        ),
        "prefect.resource.name": other_concurrency_limit_with_decay.name,
        "slots-acquired": "1",
        "limit": str(other_concurrency_limit_with_decay.limit),
    }

    # Since they were used together we expect that the `other` limit events
    # should also include the `test` limit as a related resource.

    assert len(event.related) == 1
    assert dict(event.related[0]) == {
        "prefect.resource.id": (
            f"prefect.concurrency-limit.{concurrency_limit_with_decay.id}"
        ),
        "prefect.resource.role": "concurrency-limit",
    }


@pytest.mark.parametrize("names", [[], None])
async def test_rate_limit_without_limit_names(names):
    executed = False

    async def resource_heavy():
        nonlocal executed
        await rate_limit(names=names, occupy=1)
        executed = True

    assert not executed

    with mock.patch(
        "prefect.concurrency.asyncio._acquire_concurrency_slots",
        wraps=lambda *args, **kwargs: None,
    ) as acquire_spy:
        with mock.patch(
            "prefect.concurrency.asyncio._release_concurrency_slots",
            wraps=lambda *args, **kwargs: None,
        ) as release_spy:
            await resource_heavy()

            acquire_spy.assert_not_called()
            release_spy.assert_not_called()

    assert executed


async def test_concurrency_creates_new_limits_if_requested(
    concurrency_limit: ConcurrencyLimitV2,
):
    executed = False

    async def resource_heavy():
        nonlocal executed
        async with concurrency("test", occupy=1, create_if_missing=True):
            executed = True

    assert not executed

    with mock.patch(
        "prefect.concurrency.asyncio._acquire_concurrency_slots",
        wraps=_acquire_concurrency_slots,
    ) as acquire_spy:
        with mock.patch(
            "prefect.concurrency.asyncio._release_concurrency_slots",
            wraps=_release_concurrency_slots,
        ) as release_spy:
            await resource_heavy()

            acquire_spy.assert_called_once_with(
<<<<<<< HEAD
                ["test"], 1, timeout_seconds=None, create_if_missing=True
=======
                ["test"],
                1,
                timeout_seconds=None,
                create_if_missing=True,
                holder=None,
                max_retries=None,
>>>>>>> e900a5bb
            )

            # On release we calculate how many seconds the slots were occupied
            # for, so here we really just want to make sure that the value
            # passed as `occupy_seconds` is > 0.

            names, occupy, occupy_seconds = release_spy.call_args[0]
            assert names == ["test"]
            assert occupy == 1
            assert occupy_seconds > 0

    assert executed


@pytest.mark.parametrize("names", [[], None])
async def test_concurrency_without_limit_names(names):
    executed = False

    async def resource_heavy():
        nonlocal executed
        async with concurrency(names=names, occupy=1):
            executed = True

    assert not executed

    with mock.patch(
        "prefect.concurrency.asyncio._acquire_concurrency_slots",
        wraps=lambda *args, **kwargs: None,
    ) as acquire_spy:
        with mock.patch(
            "prefect.concurrency.asyncio._release_concurrency_slots",
            wraps=lambda *args, **kwargs: None,
        ) as release_spy:
            await resource_heavy()

            acquire_spy.assert_not_called()
            release_spy.assert_not_called()

    assert executed<|MERGE_RESOLUTION|>--- conflicted
+++ resolved
@@ -38,16 +38,11 @@
             await resource_heavy()
 
             acquire_spy.assert_called_once_with(
-<<<<<<< HEAD
-                ["test"], 1, timeout_seconds=None, create_if_missing=True
-=======
                 ["test"],
                 1,
                 timeout_seconds=None,
                 create_if_missing=True,
-                holder=None,
                 max_retries=None,
->>>>>>> e900a5bb
             )
 
             # On release we calculate how many seconds the slots were occupied
@@ -432,16 +427,11 @@
             await resource_heavy()
 
             acquire_spy.assert_called_once_with(
-<<<<<<< HEAD
-                ["test"], 1, timeout_seconds=None, create_if_missing=True
-=======
                 ["test"],
                 1,
                 timeout_seconds=None,
                 create_if_missing=True,
-                holder=None,
                 max_retries=None,
->>>>>>> e900a5bb
             )
 
             # On release we calculate how many seconds the slots were occupied
