--- conflicted
+++ resolved
@@ -80,16 +80,15 @@
         sleep(secs)
 
 
-<<<<<<< HEAD
-def test_task_runner_has_logger():
-    r = TaskRunner(Task())
-    assert r.logger.name == "prefect.TaskRunner"
-=======
 class SecretTask(Task):
     def run(self):
         s = Secret("testing")
         return s.get()
->>>>>>> 32323be0
+      
+
+def test_task_runner_has_logger():
+    r = TaskRunner(Task())
+    assert r.logger.name == "prefect.TaskRunner"
 
 
 def test_task_that_succeeds_is_marked_success():
