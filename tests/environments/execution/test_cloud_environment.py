--- conflicted
+++ resolved
@@ -181,11 +181,6 @@
     with set_temporary_config(
         {
             "cloud.graphql": "gql_test",
-<<<<<<< HEAD
-            "cloud.result_handler": "rh_test",
-=======
-            "cloud.log": "log_test",
->>>>>>> 5922ddb7
             "cloud.auth_token": "auth_test",
         }
     ):
@@ -207,12 +202,11 @@
     env = yaml_obj["spec"]["template"]["spec"]["containers"][0]["env"]
 
     assert env[0]["value"] == "gql_test"
-    assert env[1]["value"] == "log_test"
-    assert env[2]["value"] == "auth_test"
-    assert env[3]["value"] == "id_test"
-    assert env[4]["value"] == "namespace_test"
-    assert env[5]["value"] == "test1/test2:test3"
-    assert env[6]["value"] == "test4"
+    assert env[1]["value"] == "auth_test"
+    assert env[2]["value"] == "id_test"
+    assert env[3]["value"] == "namespace_test"
+    assert env[4]["value"] == "test1/test2:test3"
+    assert env[5]["value"] == "test4"
 
     assert (
         yaml_obj["spec"]["template"]["spec"]["containers"][0]["image"]
@@ -233,11 +227,6 @@
     with set_temporary_config(
         {
             "cloud.graphql": "gql_test",
-<<<<<<< HEAD
-            "cloud.result_handler": "rh_test",
-=======
-            "cloud.log": "log_test",
->>>>>>> 5922ddb7
             "cloud.auth_token": "auth_test",
         }
     ):
@@ -250,9 +239,8 @@
     env = yaml_obj["spec"]["containers"][0]["env"]
 
     assert env[0]["value"] == "gql_test"
-    assert env[1]["value"] == "log_test"
-    assert env[2]["value"] == "auth_test"
-    assert env[3]["value"] == "id_test"
+    assert env[1]["value"] == "auth_test"
+    assert env[2]["value"] == "id_test"
 
     assert yaml_obj["spec"]["containers"][0]["image"] == "my_image"
 
@@ -270,11 +258,6 @@
     with set_temporary_config(
         {
             "cloud.graphql": "gql_test",
-<<<<<<< HEAD
-            "cloud.result_handler": "rh_test",
-=======
-            "cloud.log": "log_test",
->>>>>>> 5922ddb7
             "cloud.auth_token": "auth_test",
         }
     ):
