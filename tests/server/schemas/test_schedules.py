--- conflicted
+++ resolved
@@ -25,11 +25,7 @@
 
 class TestCreateIntervalSchedule:
     def test_interval_is_required(self):
-<<<<<<< HEAD
         with pytest.raises(ValidationError, match="(Field required)"):
-=======
-        with pytest.raises(ValidationError):
->>>>>>> 0fd9a7b0
             IntervalSchedule()
 
     @pytest.mark.parametrize("minutes", [-1, 0])
@@ -595,11 +591,7 @@
 
 class TestCreateRRuleSchedule:
     async def test_rrule_is_required(self):
-<<<<<<< HEAD
         with pytest.raises(ValidationError, match="(Field required)"):
-=======
-        with pytest.raises(ValidationError):
->>>>>>> 0fd9a7b0
             RRuleSchedule()
 
     async def test_create_from_rrule_str(self):
