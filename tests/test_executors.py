--- conflicted
+++ resolved
@@ -18,14 +18,16 @@
 from prefect import flow, task
 from prefect.context import get_run_context
 from prefect.executors import DaskExecutor, SequentialExecutor
-<<<<<<< HEAD
 from prefect.context import get_run_context
-=======
 from prefect.orion.schemas.states import State, StateType
 from prefect.orion.schemas.data import DataDocument
 from prefect.futures import PrefectFuture
 from prefect.orion.schemas.core import TaskRun
->>>>>>> 45a9efbf
+
+
+
+SEQUENTIAL_EXECUTORS = [SequentialExecutor]
+PARALLEL_EXECUTORS = [DaskExecutor]
 
 
 @pytest.mark.parametrize(
@@ -116,7 +118,6 @@
 
 
 @pytest.mark.parametrize(
-<<<<<<< HEAD
     "parent_executor,child_executor",
     [
         (SequentialExecutor(), DaskExecutor()),
@@ -166,10 +167,6 @@
     assert (a.result(), b.result(), c.result(), d.result()) == ("a", "b", "bc", "bcc")
 
 
-SEQUENTIAL_EXECUTORS = [SequentialExecutor]
-PARALLEL_EXECUTORS = [DaskExecutor]
-
-
 class TestExecutorParallelism:
     """
     These tests use a simple canary file to indicate if a items in a flow have run
@@ -363,7 +360,6 @@
 
         (await test_flow()).result()
         assert tmp_file.read_text() == "foo"
-=======
     "executor",
     [
         SequentialExecutor(),
@@ -537,5 +533,4 @@
             DaskExecutor(
                 address="localhost:8787",
                 cluster_class=distributed.LocalCluster,
-            )
->>>>>>> 45a9efbf
+            )