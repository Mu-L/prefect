--- conflicted
+++ resolved
@@ -80,7 +80,14 @@
         with pytest.raises(FileNotFoundError):
             await fs.read_path("foo/bar")
 
-<<<<<<< HEAD
+    async def test_resolve_path(self):
+        base = "memory://root"
+        fs = RemoteFileSystem(basepath=base)
+
+        assert fs._resolve_path(base) == base + "/"
+        assert fs._resolve_path(f"{base}/subdir") == f"{base}/subdir"
+        assert fs._resolve_path("subdirectory") == f"{base}/subdirectory"
+
 
 class TestGitHub:
     async def test_subprocess_errors_are_surfaced(self):
@@ -88,13 +95,4 @@
         with pytest.raises(
             OSError, match="already exists and is not an empty directory"
         ):
-            await g.get_directory()
-=======
-    async def test_resolve_path(self):
-        base = "memory://root"
-        fs = RemoteFileSystem(basepath=base)
-
-        assert fs._resolve_path(base) == base + "/"
-        assert fs._resolve_path(f"{base}/subdir") == f"{base}/subdir"
-        assert fs._resolve_path("subdirectory") == f"{base}/subdirectory"
->>>>>>> ef891b56
+            await g.get_directory()