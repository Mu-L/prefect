<<<<<<< HEAD
=======
import subprocess
import sys
import time
import warnings
>>>>>>> c4d9faf0
from unittest.mock import MagicMock

<<<<<<< HEAD
=======
import cloudpickle
>>>>>>> c4d9faf0
import distributed
import pytest

from prefect import flow, task
<<<<<<< HEAD
=======
from prefect.orion.schemas.core import TaskRun
from prefect.orion.schemas.states import DataDocument, State, StateType
>>>>>>> c4d9faf0
from prefect.task_runners import (
    ConcurrentTaskRunner,
    DaskTaskRunner,
    SequentialTaskRunner,
    TaskConcurrencyType,
)
<<<<<<< HEAD
from prefect.utilities.testing import TaskRunnerTests, parameterize_with_fixtures
=======
from prefect.testing.standard_test_suites import TaskRunnerStandardTestSuite

if sys.version_info[1] >= 10:
    RAY_MISSING_REASON = "Ray does not support Python 3.10+ and cannot be installed."
else:
    RAY_MISSING_REASON = "Ray is not installed. Did you mean to include it?"
>>>>>>> c4d9faf0


@pytest.fixture
@pytest.mark.service("dask")
def dask_task_runner_with_existing_cluster(use_hosted_orion):
    """
    Generate a dask task runner that's connected to a local cluster
    """
    with distributed.LocalCluster(n_workers=2) as cluster:
        with distributed.Client(cluster) as client:
            address = client.scheduler.address
            yield DaskTaskRunner(address=address)


<<<<<<< HEAD
=======
@pytest.fixture(scope="module")
@pytest.mark.service("ray")
def machine_ray_instance():
    """
    Starts a ray instance for the current machine
    """
    pytest.importorskip("ray", reason=RAY_MISSING_REASON)

    subprocess.check_call(
        ["ray", "start", "--head", "--include-dashboard", "False"],
        cwd=str(prefect.__root_path__),
    )
    try:
        yield "ray://127.0.0.1:10001"
    finally:
        subprocess.check_call(["ray", "stop"])


@pytest.fixture
@pytest.mark.service("ray")
def ray_task_runner_with_existing_cluster(
    machine_ray_instance,
    use_hosted_orion,
    hosted_orion_api,
):
    """
    Generate a ray task runner that's connected to a ray instance running in a separate
    process.

    This tests connection via `ray://` which is a client-based connection.
    """
    pytest.importorskip("ray", reason=RAY_MISSING_REASON)

    yield RayTaskRunner(
        address=machine_ray_instance,
        init_kwargs={
            "runtime_env": {
                # Ship the 'tests' module to the workers or they will not be able to
                # deserialize test tasks / flows
                "py_modules": [tests]
            }
        },
    )


@pytest.fixture(scope="module")
@pytest.mark.service("ray")
def inprocess_ray_cluster():
    """
    Starts a ray cluster in-process
    """
    pytest.importorskip("ray", reason=RAY_MISSING_REASON)
    cluster_utils = pytest.importorskip("ray.cluster_utils")

    cluster = cluster_utils.Cluster(initialize_head=True)
    try:
        cluster.add_node()  # We need to add a second node for parallelism
        yield cluster
    finally:
        cluster.shutdown()


@pytest.fixture
@pytest.mark.service("ray")
def ray_task_runner_with_inprocess_cluster(
    inprocess_ray_cluster,
    use_hosted_orion,
    hosted_orion_api,
):
    """
    Generate a ray task runner that's connected to an in-process cluster.

    This tests connection via 'localhost' which is not a client-based connection.
    """
    pytest.importorskip("ray", reason=RAY_MISSING_REASON)

    yield RayTaskRunner(
        address=inprocess_ray_cluster.address,
        init_kwargs={
            "runtime_env": {
                # Ship the 'tests' module to the workers or they will not be able to
                # deserialize test tasks / flows
                "py_modules": [tests]
            }
        },
    )


>>>>>>> c4d9faf0
@pytest.fixture
@pytest.mark.service("dask")
def dask_task_runner_with_process_pool():
    yield DaskTaskRunner(cluster_kwargs={"processes": True})


@pytest.fixture
@pytest.mark.service("dask")
def dask_task_runner_with_thread_pool():
    yield DaskTaskRunner(cluster_kwargs={"processes": False})


@pytest.fixture
def distributed_client_init(monkeypatch):
    mock = MagicMock()

    class DistributedClient(distributed.Client):
        """
        A patched `distributed.Client` so we can inspect calls to `__init__`
        """

        def __init__(self, *args, **kwargs):
            mock(*args, **kwargs)
            super().__init__(*args, **kwargs)

    monkeypatch.setattr("distributed.Client", DistributedClient)
    return mock


@pytest.fixture
@pytest.mark.service("dask")
def default_dask_task_runner():
    yield DaskTaskRunner()


@pytest.fixture
def default_sequential_task_runner():
    yield SequentialTaskRunner()


@pytest.fixture
def default_concurrent_task_runner():
    yield ConcurrentTaskRunner()


<<<<<<< HEAD
=======
@pytest.fixture
@pytest.mark.service("ray")
def default_ray_task_runner():
    pytest.importorskip("ray", reason=RAY_MISSING_REASON)

    with warnings.catch_warnings():
        # Ray does not properly close resources and we do not want their warnings to
        # bubble into our test suite
        # https://github.com/ray-project/ray/pull/22419
        warnings.simplefilter("ignore", ResourceWarning)

        yield RayTaskRunner()


>>>>>>> c4d9faf0
async def test_task_runner_cannot_be_started_while_running():
    async with SequentialTaskRunner().start() as task_runner:
        with pytest.raises(RuntimeError, match="already started"):
            async with task_runner.start():
                pass


<<<<<<< HEAD
class TestSequentialTaskRunner(TaskRunnerTests):
=======
class TestSequentialTaskRunner(TaskRunnerStandardTestSuite):
>>>>>>> c4d9faf0
    @pytest.fixture
    def task_runner(self):
        yield SequentialTaskRunner()


<<<<<<< HEAD
class TestConcurrentTaskRunner(TaskRunnerTests):
=======
class TestConcurrentTaskRunner(TaskRunnerStandardTestSuite):
>>>>>>> c4d9faf0
    @pytest.fixture
    def task_runner(self):
        yield ConcurrentTaskRunner()

<<<<<<< HEAD

class TestDaskTaskRunner(TaskRunnerTests):
=======
    def get_sleep_time(self) -> float:
        """
        Return an amount of time to sleep for concurrency tests

        The concurrent task runner is prone to flaking on concurrency tests
        """
        return 2.0


@pytest.mark.service("dask")
class TestDaskTaskRunner(TaskRunnerStandardTestSuite):
>>>>>>> c4d9faf0
    @pytest.fixture(
        params=[
            default_dask_task_runner,
            dask_task_runner_with_existing_cluster,
            dask_task_runner_with_process_pool,
            dask_task_runner_with_thread_pool,
        ]
    )
    def task_runner(self, request):
        yield request.getfixturevalue(
            request.param._pytestfixturefunction.name or request.param.__name__
        )
<<<<<<< HEAD

=======

    async def test_is_pickleable_after_start(self, task_runner):
        """
        The task_runner must be picklable as it is attached to `PrefectFuture` objects
        Reimplemented to set Dask client as default to allow unpickling
        """
        task_runner.client_kwargs["set_as_default"] = True
        async with task_runner.start():
            pickled = cloudpickle.dumps(task_runner)
            unpickled = cloudpickle.loads(pickled)
            assert isinstance(unpickled, type(task_runner))

    @pytest.mark.parametrize("exception", [KeyboardInterrupt(), ValueError("test")])
    async def test_wait_captures_exceptions_as_crashed_state(
        self, task_runner, exception
    ):
        """
        Dask wraps the exception, interrupts will result in "Cancelled" tasks
        or "Killed" workers while normal errors will result in the raw error with Dask.
        We care more about the crash detection and
        lack of re-raise here than the equality of the exception.
        """
        if task_runner.concurrency_type != TaskConcurrencyType.PARALLEL:
            pytest.skip(
                f"This will abort the run for {task_runner.concurrency_type} task runners."
            )

        task_run = TaskRun(flow_run_id=uuid4(), task_key="foo", dynamic_key="bar")

        async def fake_orchestrate_task_run():
            raise exception

        async with task_runner.start():
            future = await task_runner.submit(
                task_run=task_run, run_fn=fake_orchestrate_task_run, run_kwargs={}
            )

            state = await task_runner.wait(future, 5)
            assert state is not None, "wait timed out"
            assert isinstance(state, State), "wait should return a state"
            assert state.name == "Crashed"


@pytest.mark.service("ray")
class TestRayTaskRunner(TaskRunnerStandardTestSuite):
    @pytest.fixture(
        params=[
            default_ray_task_runner,
            ray_task_runner_with_existing_cluster,
            ray_task_runner_with_inprocess_cluster,
        ]
    )
    def task_runner(self, request):
        yield request.getfixturevalue(
            request.param._pytestfixturefunction.name or request.param.__name__
        )

    # Ray wraps the exception, interrupts will result in "Cancelled" tasks
    # or "Killed" workers while normal errors will result in a "RayTaskError".
    # We care more about the crash detection and
    # lack of re-raise here than the equality of the exception.
    @pytest.mark.parametrize("exception", [KeyboardInterrupt(), ValueError("test")])
    async def test_wait_captures_exceptions_as_crashed_state(
        self, task_runner, exception
    ):
        """
        Ray wraps the exception, interrupts will result in "Cancelled" tasks
        or "Killed" workers while normal errors will result in a "RayTaskError".
        We care more about the crash detection and
        lack of re-raise here than the equality of the exception.
        """
        if task_runner.concurrency_type != TaskConcurrencyType.PARALLEL:
            pytest.skip(
                f"This will raise for {task_runner.concurrency_type} task runners."
            )

        task_run = TaskRun(flow_run_id=uuid4(), task_key="foo", dynamic_key="bar")

        async def fake_orchestrate_task_run():
            raise exception

        async with task_runner.start():
            future = await task_runner.submit(
                task_run=task_run, run_fn=fake_orchestrate_task_run, run_kwargs={}
            )

            state = await task_runner.wait(future, 5)
            assert state is not None, "wait timed out"
            assert isinstance(state, State), "wait should return a state"
            assert state.name == "Crashed"

>>>>>>> c4d9faf0

class TestDaskTaskRunnerConfig:
    @pytest.mark.service("dask")
    async def test_connect_to_running_cluster(self, distributed_client_init):
        with distributed.Client(processes=False, set_as_default=False) as client:
            address = client.scheduler.address
            task_runner = DaskTaskRunner(address=address)
            assert task_runner.address == address

            async with task_runner.start():
                pass

            distributed_client_init.assert_called_with(
                address, asynchronous=True, **task_runner.client_kwargs
            )

    @pytest.mark.service("dask")
    async def test_start_local_cluster(self, distributed_client_init):
        task_runner = DaskTaskRunner(cluster_kwargs={"processes": False})
        assert task_runner.cluster_class == None, "Default is delayed for import"
        assert task_runner.cluster_kwargs == {"processes": False}

        async with task_runner.start():
            pass

        assert task_runner.cluster_class == distributed.LocalCluster

        distributed_client_init.assert_called_with(
            task_runner._cluster, asynchronous=True, **task_runner.client_kwargs
        )

    @pytest.mark.service("dask")
    async def test_adapt_kwargs(self, monkeypatch):
        adapt_kwargs = {"minimum": 1, "maximum": 1}
        monkeypatch.setattr("distributed.LocalCluster.adapt", MagicMock())

        task_runner = DaskTaskRunner(
            cluster_kwargs={"processes": False, "n_workers": 0},
            adapt_kwargs=adapt_kwargs,
        )
        assert task_runner.adapt_kwargs == adapt_kwargs

        async with task_runner.start():
            pass

        distributed.LocalCluster.adapt.assert_called_once_with(**adapt_kwargs)

    @pytest.mark.service("dask")
    async def test_client_kwargs(self, distributed_client_init):
        task_runner = DaskTaskRunner(
            client_kwargs={"set_as_default": True, "connection_limit": 100},
        )
        assert task_runner.client_kwargs == {
            "set_as_default": True,
            "connection_limit": 100,
        }

        async with task_runner.start():
            pass

        distributed_client_init.assert_called_with(
            task_runner._cluster, asynchronous=True, **task_runner.client_kwargs
        )

    async def test_cluster_class_string_is_imported(self):
        task_runner = DaskTaskRunner(
            cluster_class="distributed.deploy.spec.SpecCluster",
        )
        assert task_runner.cluster_class == distributed.deploy.spec.SpecCluster

    @pytest.mark.service("dask")
    async def test_cluster_class_and_kwargs(self):

        init_method = MagicMock()

        # Define a custom cluster class that just calls a mock; wrap `LocalCluster` so
        # we don't have to actually implement anything
        class TestCluster(distributed.LocalCluster):
            def __init__(self, *args, **kwargs):
                init_method(*args, **kwargs)
                return super().__init__(asynchronous=True)

        task_runner = DaskTaskRunner(
            cluster_class=TestCluster,
            cluster_kwargs={"some_kwarg": "some_val"},
        )
        assert task_runner.cluster_class == TestCluster

        async with task_runner.start():
            pass

        init_method.assert_called_once()
        _, kwargs = init_method.call_args
        assert kwargs == {"some_kwarg": "some_val", "asynchronous": True}

    def test_cannot_specify_both_address_and_cluster_class(self):
        with pytest.raises(ValueError):
            DaskTaskRunner(
                address="localhost:8787",
                cluster_class=distributed.LocalCluster,
            )

    def test_cannot_specify_asynchronous(self):
        with pytest.raises(ValueError, match="`client_kwargs`"):
            DaskTaskRunner(client_kwargs={"asynchronous": True})

        with pytest.raises(ValueError, match="`cluster_kwargs`"):
            DaskTaskRunner(cluster_kwargs={"asynchronous": True})

    @pytest.mark.service("dask")
    def test_nested_dask_task_runners_warn_on_port_collision_but_succeeds(self):
        @task
        def idenitity(x):
            return x

        @flow(version="test", task_runner=DaskTaskRunner())
        def parent_flow():
            a = idenitity("a")
            return child_flow(a), a

        @flow(version="test", task_runner=DaskTaskRunner())
        def child_flow(a):
            return idenitity(a).wait().result()

        with pytest.warns(
            UserWarning,
            match="Port .* is already in use",
        ):
            task_state, subflow_state = parent_flow().result()
            assert task_state.result() == "a"
            assert subflow_state.result() == "a"

    @pytest.mark.service("dask")
    async def test_converts_prefect_futures_to_dask_futures(self):
        task_run_1 = TaskRun(flow_run_id=uuid4(), task_key="foo", dynamic_key="1")
        task_run_2 = TaskRun(flow_run_id=uuid4(), task_key="foo", dynamic_key="2")

        async def fake_orchestrate_task_run(example_kwarg):
            return State(
                type=StateType.COMPLETED,
                data=DataDocument.encode("cloudpickle", example_kwarg),
            )

        async with DaskTaskRunner().start() as task_runner:
            fut_1 = await task_runner.submit(
                task_run=task_run_1,
                run_fn=fake_orchestrate_task_run,
                run_kwargs=dict(example_kwarg=1),
            )

            original_submit = task_runner._client.submit
            mock = task_runner._client.submit = MagicMock(side_effect=original_submit)

            fut_2 = await task_runner.submit(
                task_run=task_run_2,
                run_fn=fake_orchestrate_task_run,
                run_kwargs=dict(example_kwarg=fut_1),
            )

            called_with = mock.call_args[1].get("example_kwarg")
            assert isinstance(
                called_with, distributed.Future
            ), "Prefect future converted to Dask future"
            assert called_with == task_runner._get_dask_future(fut_1)

            state_1 = await task_runner.wait(fut_1, 5)

            state_2 = await task_runner.wait(fut_2, 5)
            assert state_2.result() == state_1, "Dask converted the future to the state"<|MERGE_RESOLUTION|>--- conflicted
+++ resolved
@@ -1,41 +1,29 @@
-<<<<<<< HEAD
-=======
 import subprocess
 import sys
 import time
 import warnings
->>>>>>> c4d9faf0
 from unittest.mock import MagicMock
 
-<<<<<<< HEAD
-=======
 import cloudpickle
->>>>>>> c4d9faf0
 import distributed
 import pytest
 
 from prefect import flow, task
-<<<<<<< HEAD
-=======
 from prefect.orion.schemas.core import TaskRun
 from prefect.orion.schemas.states import DataDocument, State, StateType
->>>>>>> c4d9faf0
 from prefect.task_runners import (
     ConcurrentTaskRunner,
     DaskTaskRunner,
     SequentialTaskRunner,
     TaskConcurrencyType,
 )
-<<<<<<< HEAD
+from prefect.testing.standard_test_suites import TaskRunnerStandardTestSuite
 from prefect.utilities.testing import TaskRunnerTests, parameterize_with_fixtures
-=======
-from prefect.testing.standard_test_suites import TaskRunnerStandardTestSuite
 
 if sys.version_info[1] >= 10:
     RAY_MISSING_REASON = "Ray does not support Python 3.10+ and cannot be installed."
 else:
     RAY_MISSING_REASON = "Ray is not installed. Did you mean to include it?"
->>>>>>> c4d9faf0
 
 
 @pytest.fixture
@@ -50,8 +38,6 @@
             yield DaskTaskRunner(address=address)
 
 
-<<<<<<< HEAD
-=======
 @pytest.fixture(scope="module")
 @pytest.mark.service("ray")
 def machine_ray_instance():
@@ -140,7 +126,6 @@
     )
 
 
->>>>>>> c4d9faf0
 @pytest.fixture
 @pytest.mark.service("dask")
 def dask_task_runner_with_process_pool():
@@ -186,8 +171,6 @@
     yield ConcurrentTaskRunner()
 
 
-<<<<<<< HEAD
-=======
 @pytest.fixture
 @pytest.mark.service("ray")
 def default_ray_task_runner():
@@ -202,7 +185,6 @@
         yield RayTaskRunner()
 
 
->>>>>>> c4d9faf0
 async def test_task_runner_cannot_be_started_while_running():
     async with SequentialTaskRunner().start() as task_runner:
         with pytest.raises(RuntimeError, match="already started"):
@@ -210,29 +192,17 @@
                 pass
 
 
-<<<<<<< HEAD
-class TestSequentialTaskRunner(TaskRunnerTests):
-=======
 class TestSequentialTaskRunner(TaskRunnerStandardTestSuite):
->>>>>>> c4d9faf0
     @pytest.fixture
     def task_runner(self):
         yield SequentialTaskRunner()
 
 
-<<<<<<< HEAD
-class TestConcurrentTaskRunner(TaskRunnerTests):
-=======
 class TestConcurrentTaskRunner(TaskRunnerStandardTestSuite):
->>>>>>> c4d9faf0
     @pytest.fixture
     def task_runner(self):
         yield ConcurrentTaskRunner()
 
-<<<<<<< HEAD
-
-class TestDaskTaskRunner(TaskRunnerTests):
-=======
     def get_sleep_time(self) -> float:
         """
         Return an amount of time to sleep for concurrency tests
@@ -244,7 +214,6 @@
 
 @pytest.mark.service("dask")
 class TestDaskTaskRunner(TaskRunnerStandardTestSuite):
->>>>>>> c4d9faf0
     @pytest.fixture(
         params=[
             default_dask_task_runner,
@@ -257,9 +226,6 @@
         yield request.getfixturevalue(
             request.param._pytestfixturefunction.name or request.param.__name__
         )
-<<<<<<< HEAD
-
-=======
 
     async def test_is_pickleable_after_start(self, task_runner):
         """
@@ -351,7 +317,6 @@
             assert isinstance(state, State), "wait should return a state"
             assert state.name == "Crashed"
 
->>>>>>> c4d9faf0
 
 class TestDaskTaskRunnerConfig:
     @pytest.mark.service("dask")
